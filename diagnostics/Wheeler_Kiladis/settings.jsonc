--- conflicted
+++ resolved
@@ -35,50 +35,29 @@
     "time": {"standard_name": "time"}
   },
   "varlist": {
-<<<<<<< HEAD
-    "FLUT": {
-=======
     "rlut": {
->>>>>>> 06af2743
       "standard_name": "toa_outgoing_longwave_flux",
       "units": "W m-2",
       "dimensions": ["time", "lat", "lon"]
     },
-<<<<<<< HEAD
-    "PRECT": {
-      "standard_name": "precipitation_flux",
-      "units": "kg m-2 s-1", //units?
-      "dimensions": ["time", "lat", "lon"]
-    },
-    "OMEGA500": {
-=======
     "pr": {
       "standard_name": "precipitation_flux",
       "units": "kg m-2 s-1",
       "dimensions": ["time", "lat", "lon"]
     },
     "omega500": {
->>>>>>> 06af2743
       "standard_name": "lagrangian_tendency_of_air_pressure",
       "units": "Pa s-1",
       "dimensions": ["time", "lat", "lon"],
       "scalar_coordinates": {"lev": 500}
     },
-<<<<<<< HEAD
-    "U200": {
-=======
     "u200": {
->>>>>>> 06af2743
       "standard_name": "eastward_wind",
       "units": "m s-1",
       "dimensions": ["time", "lat", "lon"],
       "scalar_coordinates": {"lev": 200}
     },
-<<<<<<< HEAD
-    "U850": {
-=======
     "u850": {
->>>>>>> 06af2743
       "standard_name": "eastward_wind",
       "units": "m s-1",
       "dimensions": ["time", "lat", "lon"],
