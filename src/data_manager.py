--- conflicted
+++ resolved
@@ -155,7 +155,6 @@
         self.pod_list = case_dict['pod_list'] 
         self.pods = []
 
-<<<<<<< HEAD
         self.dry_run = util.get_from_config('dry_run', config, default=False)
         self.file_transfer_timeout = util.get_from_config(
             'file_transfer_timeout', config, default=0) # 0 = syntax for no timeout
@@ -165,17 +164,13 @@
         self.no_overwrite = util.get_from_config('no_overwrite', config, default=True)
         self.no_file_overwrite = self.no_overwrite # overwrite config and .tar
 
-        paths = util.PathManager()
+        paths = util_mdtf.PathManager()
         d = paths.modelPaths(self)
         self.MODEL_DATA_DIR = d['MODEL_DATA_DIR']
         self.MODEL_WK_DIR = d['MODEL_WK_DIR']
         self.MODEL_OUT_DIR = d['MODEL_OUT_DIR']
         if self.no_overwrite:
             self.MODEL_OUT_DIR = util.bump_filename_version(self.MODEL_OUT_DIR)
-=======
-        paths = util_mdtf.PathManager()
-        self.__dict__.update(paths.modelPaths(self))
->>>>>>> c49feb1d
         self.TEMP_HTML = os.path.join(self.MODEL_WK_DIR, 'pod_output_temp.html')
 
         # dynamic inheritance to add netcdf manipulation functions
@@ -189,18 +184,6 @@
         except Exception:
             raise
 
-<<<<<<< HEAD
-=======
-        self.dry_run = util_mdtf.get_from_config('dry_run', config, default=False)
-        self.file_transfer_timeout = util_mdtf.get_from_config(
-            'file_transfer_timeout', config, default=0) # 0 = syntax for no timeout
-
-        # delete temp files if we're killed
-        atexit.register(self.abortHandler)
-        signal.signal(signal.SIGTERM, self.abortHandler)
-        signal.signal(signal.SIGINT, self.abortHandler)
-
->>>>>>> c49feb1d
     def iter_pods(self):
         """Generator iterating over all pods which haven't been
         skipped due to requirement errors.
@@ -220,12 +203,8 @@
     # -------------------------------------
 
     def setUp(self, verbose=0):
-<<<<<<< HEAD
-        util.check_required_dirs(
-=======
         # pylint: disable=maybe-no-member
         util_mdtf.check_required_dirs(
->>>>>>> c49feb1d
             already_exist =[], 
             create_if_nec = [self.MODEL_WK_DIR, self.MODEL_DATA_DIR], 
             verbose=verbose)
@@ -495,21 +474,12 @@
         self._make_html()
         _ = self._backup_config_file(config)
         if self.make_variab_tar:
-            paths = util.PathManager()
+            paths = util_mdtf.PathManager()
             _ = self._make_tar_file(paths.OUTPUT_DIR)
         self._copy_to_output()
-<<<<<<< HEAD
 
     def _make_html(self, cleanup=True):
-        paths = util.PathManager()
-=======
         paths = util_mdtf.PathManager()
-        paths.cleanup()
-
-    def _make_html(self, cleanup=True):
-        # pylint: disable=maybe-no-member
-        paths = util_mdtf.PathManager()
->>>>>>> c49feb1d
         src_dir = os.path.join(paths.CODE_ROOT, 'src', 'html')
         dest = os.path.join(self.MODEL_WK_DIR, 'index.html')
         if os.path.isfile(dest):
@@ -562,35 +532,18 @@
         return out_file
 
     def _copy_to_output(self):
-<<<<<<< HEAD
         if self.MODEL_WK_DIR == self.MODEL_OUT_DIR:
             return # no copying needed
         print("copy {} to {}".format(self.MODEL_WK_DIR, self.MODEL_OUT_DIR))
         try:
-=======
-        # pylint: disable=maybe-no-member
-        paths = util_mdtf.PathManager()
-        if paths.OUTPUT_DIR != paths.WORKING_DIR:
-            print("copy {} to {}".format(self.MODEL_WK_DIR, self.MODEL_OUT_DIR))
->>>>>>> c49feb1d
             if os.path.exists(self.MODEL_OUT_DIR):
                 if self.no_overwrite:
                     print('Error: {} exists, overwriting anyway.'.format(
                         self.MODEL_OUT_DIR))
                 shutil.rmtree(self.MODEL_OUT_DIR)
-<<<<<<< HEAD
         except Exception:
             raise
         shutil.move(self.MODEL_WK_DIR, self.MODEL_OUT_DIR)
-=======
-            shutil.copytree(self.MODEL_WK_DIR, self.MODEL_OUT_DIR)
-
-    def abortHandler(self, *args):
-        # delete any temp files if we're killed
-        # normal operation should call tearDown for organized cleanup
-        paths = util_mdtf.PathManager()
-        paths.cleanup()
->>>>>>> c49feb1d
 
 
 class LocalfileDataManager(DataManager):
