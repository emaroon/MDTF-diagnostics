import os
import sys
import unittest
import unittest.mock as mock # define mock os.environ so we don't mess up real env vars
import src.util as util
from src.environment_manager import SubprocessRuntimeManager

class TestEnvironmentManager(unittest.TestCase):
    test_config = {'case_list':[{}], 'pod_list':['X']}

    # ---------------------------------------------------

    def test_setUp(self):
        pass #TODO

    # ---------------------------------------------------

    # @mock.patch.dict('os.environ', {'DIAG_HOME':'/HOME'})
    # @mock.patch('src.diagnostic.util.read_json', return_value = {
    #     'settings':{'driver':'C.ncl', 'program':'nonexistent_program'}, 'varlist':[]
    #     })
    # @mock.patch('os.path.exists', return_value = True)
    # def test_check_pod_driver_no_program_2(self, mock_exists, mock_read_json):
    #     # assertion fail if explicitly specified program not found
<<<<<<< HEAD
    #     pod = Diagnostic('A') 
    #     self.assertRaises(AssertionError, pod.set_entry_point)
    
=======
    #     pod = Diagnostic('A')
    #     self.assertRaises(AssertionError, pod._check_pod_driver)

>>>>>>> ac4f7ead
    # ---------------------------------------------------

    def test_run(self):
        pass #TODO

# ---------------------------------------------------

if __name__ == '__main__':
    unittest.main()<|MERGE_RESOLUTION|>--- conflicted
+++ resolved
@@ -22,15 +22,9 @@
     # @mock.patch('os.path.exists', return_value = True)
     # def test_check_pod_driver_no_program_2(self, mock_exists, mock_read_json):
     #     # assertion fail if explicitly specified program not found
-<<<<<<< HEAD
-    #     pod = Diagnostic('A') 
+    #     pod = Diagnostic('A')
     #     self.assertRaises(AssertionError, pod.set_entry_point)
-    
-=======
-    #     pod = Diagnostic('A')
-    #     self.assertRaises(AssertionError, pod._check_pod_driver)
 
->>>>>>> ac4f7ead
     # ---------------------------------------------------
 
     def test_run(self):
