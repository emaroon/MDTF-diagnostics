from __future__ import absolute_import, division, print_function, unicode_literals
import os
from src import six
import glob
import shutil
from src import util
from src import util_mdtf
from src import verify_links


@six.python_2_unicode_compatible
class PodRequirementFailure(Exception):
    """Exception raised if POD doesn't have required resoruces to run. 
    """
    def __init__(self, pod, msg=None):
        self.pod = pod
        self.msg = msg

    def __str__(self):
        if self.msg is not None:
            return ("Requirements not met for {0}."
                "\nReason: {1}.").format(self.pod.name, self.msg)
        else:
            return 'Requirements not met for {}.'.format(self.pod.name)

class Diagnostic(object):
    """Class holding configuration for a diagnostic script.

    This is the analogue of TestCase in the xUnit analogy.

    Object attributes are read from entries in the settings section of the POD's
    settings.json file upon initialization.

    Attributes:
        driver (:py:obj:`str`): Filename of the top-level driver script for the POD.
        long_name (:py:obj:`str`): POD's name used for display purposes. May contain spaces.
        description (:py:obj:`str`): Short description of POD inserted by the link in the
            top-level index.html file.
        required_programs (:py:obj:`list` of :py:obj:`str`, optional): List of 
            executables required by the POD (typically language interpreters). 
            validate_environment.sh will make sure these are on the environment's
            $PATH before the POD is run.
        required_ncl_scripts (:py:obj:`list` of :py:obj:`str`, optional): List of NCL 
            scripts required by the POD, if any.  
            validate_environment.sh will make sure these are on the environment's
            $PATH before the POD is run.
    """

    def __init__(self, pod_name, verbose=0):
        """POD initializer. Given a POD name, we attempt to read a settings.json 
        file in a subdirectory of ``/diagnostics`` by that name and parse the
        contents.

        Args:
            pod_name (:py:obj:`str`): Name of the POD to initialize.
            verbose (:py:obj:`int`, optional): Logging verbosity level. Default 0.
        """
        config = util_mdtf.ConfigManager()
        assert pod_name in config.pods
        # define attributes manually so linter doesn't complain
        # others are set in _parse_pod_settings
        self.driver = ""
        self.program = ""
        self.pod_env_vars = dict()
        self.skipped = None
        self.POD_CODE_DIR = ""
        self.POD_OBS_DATA = ""
        self.POD_WK_DIR = ""
        self.POD_OUT_DIR = ""
        self.TEMP_HTML = ""

        self.name = pod_name
        self.code_root = config.paths.CODE_ROOT
        self.dry_run = config.config.get('dry_run', False)
        d = config.pods[pod_name]
        self.__dict__.update(self._parse_pod_settings(d['settings']))
        self.varlist = self._parse_pod_varlist(d['varlist'])

    def iter_vars_and_alts(self):
        """Generator iterating over all variables and alternates in POD's varlist.
        """
        for var in self.varlist:
            yield var
            for alt_var in var.alternates:
                yield alt_var

    def _parse_pod_settings(self, settings, verbose=0):
        """Private method called by :meth:`~shared_diagnostic.Diagnostic.__init__`.

        Args:
            settings (:py:obj:`dict`): Contents of the settings portion of the POD's
                settings.json file.
            verbose (:py:obj:`int`, optional): Logging verbosity level. Default 0.

        Returns:
            Dict of parsed settings.
        """
        d = {}
        d['pod_name'] = self.name # redundant
        # define empty defaults to avoid having to test existence of attrs
        for str_attr in ['long_name', 'description', 'env', 'convention']:
            d[str_attr] = ''
        for list_attr in ['varlist']:
            d[list_attr] = []
        for dict_attr in ['runtime_requirements']:
            d[dict_attr] = dict()
        for obj_attr in ['process_obj', 'logfile_obj']:
            d[obj_attr] = None

        # overwrite with contents of settings.json file
        d.update(settings)

        if 'variable_convention' in d:
            d['convention'] = d['variable_convention']
            del d['variable_convention']
        elif not d.get('convention', None):
            d['convention'] = 'CF'
        for key, val in iter(d['runtime_requirements'].items()):
            d['runtime_requirements'][key] = util.coerce_to_iter(val)
        if (verbose > 0): 
            print(self.name + " settings: ")
            print(d)
        return d

    def _parse_pod_varlist(self, varlist, verbose=0):
        """Private method called by :meth:`~shared_diagnostic.Diagnostic.__init__`.

        Args:
            varlist (:py:obj:`list` of :py:obj:`dict`): Contents of the varlist portion 
                of the POD's settings.json file.
            verbose (:py:obj:`int`, optional): Logging verbosity level. Default 0.

        Returns:
            varlist
        """
        default_file_required = True 
        for i, var in enumerate(varlist):
            assert var['freq'] in ['1hr', '3hr', '6hr', 'day', 'mon'], \
                "WARNING: didn't find "+var['freq']+" in frequency options "+\
                    " (set in "+__file__+": parse_pod_varlist)"
            if 'requirement' in var:
                varlist[i]['required'] = (var['requirement'].lower() == 'required')
            elif 'required' not in varlist[i]:
                varlist[i]['required'] = default_file_required
            if 'alternates' not in var:
                varlist[i]['alternates'] = []
            else:
                varlist[i]['alternates'] = util.coerce_to_iter(var['alternates'])
        if (verbose > 0): 
            print(self.name + " varlist: ")
            print(varlist)
        return varlist

    # -------------------------------------

    def setUp(self, verbose=0):
        """Perform filesystem operations and checks prior to running the POD. 

        In order, this 1) sets environment variables specific to the POD, 2)
        creates POD-specific working directories, and 3) checks for the existence
        of the POD's driver script.

        Note:
            The existence of data files is checked with 
            :meth:`data_manager.DataManager.fetchData`
            and the runtime environment is validated separately as a function of
            :meth:`environment_manager.EnvironmentManager.run`. This is because 
            each POD is run in a subprocess (due to the necessity of supporting
            multiple languages) so the validation must take place in that 
            subprocess.

        Raises: :exc:`~shared_diagnostic.PodRequirementFailure` if requirements
            aren't met. This is re-raised from the 
            :meth:`~shared_diagnostic.Diagnostic._check_pod_driver` and
            :meth:`~shared_diagnostic.Diagnostic._check_for_varlist_files` 
            subroutines.
        """
        self._set_pod_env_vars(verbose)
        self._setup_pod_directories()
        if isinstance(self.skipped, Exception):
            # already encountered reason we can't run this, re-raise it here 
            # to log it
            raise PodRequirementFailure(self,
                "Caught {} exception:\n{}".format(
                    type(self.skipped).__name__, self.skipped
                ))
        try:
            self._check_pod_driver(verbose)
            (found_files, missing_files) = self._check_for_varlist_files(
                self.varlist, verbose
            )
            self.found_files = found_files
            self.missing_files = missing_files
            if missing_files:
                raise PodRequirementFailure(self,
                    "Couldn't find required model data files:\n{}".format(
                        "\n".join(missing_files)
                    ))
            else:
                if (verbose > 0): print("No known missing required input files")
        except PodRequirementFailure as exc:
            print(exc)
            raise exc

    def _set_pod_env_vars(self, verbose=0):
        """Private method called by :meth:`~shared_diagnostic.Diagnostic.setUp`.
        Sets all environment variables for POD.

        Args:
            verbose (:py:obj:`int`, optional): Logging verbosity level. Default 0.
        """
        self.pod_env_vars.update({
            "POD_HOME": self.POD_CODE_DIR, # location of POD's code
            "OBS_DATA": self.POD_OBS_DATA, # POD's observational data
            "WK_DIR": self.POD_WK_DIR,     # POD's subdir within working directory
        })
        # Set env vars POD has inherited globally and from current case 
        # (set in DataManager._setup_pod).
        for key, val in iter(self.pod_env_vars.items()):
            util_mdtf.setenv(key, val, self.pod_env_vars, verbose=verbose, overwrite=True) 

        # Set env vars for variable and axis names:
        axes = dict()
        ax_status = dict()
        for var in self.iter_vars_and_alts():
            # util_mdtf.setenv(var.original_name, var.name_in_model, 
            #     self.pod_env_vars, verbose=verbose)
            # make sure axes found for different vars are consistent
            for ax_name, ax_attrs in iter(var.axes.items()):
                if 'MDTF_envvar' not in ax_attrs:
                    print(("\tWarning: don't know env var to set" 
                        "for axis name {}").format(ax_name))
                    envvar_name = ax_name+'_coord'
                else:
                    envvar_name = ax_attrs['MDTF_envvar']
                set_from_axis = ax_attrs.get('MDTF_set_from_axis', None)
                if envvar_name not in axes:
                    # populate dict
                    axes[envvar_name] = ax_name
                    ax_status[envvar_name] = set_from_axis
                elif axes[envvar_name] != ax_name and ax_status[envvar_name] is None:
                    # populated with defaults, but now overwrite with name that
                    # was confirmed from file
                    axes[envvar_name] = ax_name
                    ax_status[envvar_name] = set_from_axis
                elif axes[envvar_name] != ax_name \
                    and ax_status[envvar_name] == set_from_axis:
                    # names found in two different files disagree - raise error
                    raise PodRequirementFailure(self,
                        ("Two variables have conflicting axis names {}:"
                            "({}!={})").format(
                                envvar_name, axes[envvar_name], ax_name
                    ))
        for key, val in iter(axes.items()): 
            util_mdtf.setenv(key, val, self.pod_env_vars, verbose=verbose)

    def _setup_pod_directories(self, verbose =0):
        """Private method called by :meth:`~shared_diagnostic.Diagnostic.setUp`.

        Args:
            verbose (:py:obj:`int`, optional): Logging verbosity level. Default 0.
        """
        util_mdtf.check_required_dirs(
            already_exist =[self.POD_CODE_DIR, self.POD_OBS_DATA], 
            create_if_nec = [self.POD_WK_DIR], 
            verbose=verbose)
        dirs = ['', 'model', 'model/PS', 'model/netCDF', 
            'obs', 'obs/PS','obs/netCDF']
        for d in dirs:
            if not os.path.exists(os.path.join(self.POD_WK_DIR, d)):
                os.makedirs(os.path.join(self.POD_WK_DIR, d))

    def _check_pod_driver(self, verbose=0):
        """Private method called by :meth:`~shared_diagnostic.Diagnostic.setUp`.

        Args:
            verbose (:py:obj:`int`, optional): Logging verbosity level. Default 0.

        Raises: :exc:`~shared_diagnostic.PodRequirementFailure` if driver script
            can't be found.
        """
        func_name = "check_pod_driver "
        if (verbose > 1): 
            print(func_name," received POD settings: ", self.__dict__)
        programs = util_mdtf.get_available_programs()

        if self.driver == '':  
            print("WARNING: no valid driver entry found for ", self.name)
            #try to find one anyway
            try_filenames = [self.name+".", "driver."]      
            file_combos = [ file_root + ext for file_root \
                in try_filenames for ext in programs]
            if verbose > 1: 
                print("Checking for possible driver names in {} {}".format(
                    self.POD_CODE_DIR, file_combos
                ))
            for try_file in file_combos:
                try_path = os.path.join(self.POD_CODE_DIR, try_file)
                if verbose > 1: print(" looking for driver file "+try_path)
                if os.path.exists(try_path):
                    self.driver = try_path
                    if (verbose > 0): 
                        print("Found driver script for {}: {}".format(
                            self.name, self.driver
                        ))
                    break    #go with the first one found
                else:
                    if (verbose > 1 ): print("\t "+try_path+" not found...")
        if self.driver == '':
            raise PodRequirementFailure(self, 
                """No driver script found in {}. Specify 'driver' in 
                settings.jsonc.""".format(self.POD_CODE_DIR)
                )

        if not os.path.isabs(self.driver): # expand relative path
            self.driver = os.path.join(self.POD_CODE_DIR, self.driver)
        if not os.path.exists(self.driver):
            raise PodRequirementFailure(self, 
                "Unable to locate driver script {}.".format(self.driver)
                )

        if self.program == '':
            # Find ending of filename to determine the program that should be used
            driver_ext  = self.driver.split('.')[-1]
            # Possible error: Driver file type unrecognized
            if driver_ext not in programs:
                raise PodRequirementFailure(self, 
                    ("{} doesn't know how to call a .{} file.\n"
                    "Supported programs: {}").format(
                        func_name, driver_ext, programs
                ))
            self.program = programs[driver_ext]
            if ( verbose > 1): 
                print(func_name +": Found program "+programs[driver_ext])

    def _check_for_varlist_files(self, varlist, verbose=0):
        """Verify that all data files needed by a POD exist locally.
        
        Private method called by :meth:`~data_manager.DataManager.fetchData`.

        Args:
            varlist (:py:obj:`list` of :py:obj:`dict`): Contents of the varlist portion 
                of the POD's settings.json file.
            verbose (:py:obj:`int`, optional): Logging verbosity level. Default 0.

        Returns: :py:obj:`tuple` of found and missing file lists. Note that this is called
            recursively.
        """
        func_name = "\t \t check_for_varlist_files :"
        if ( verbose > 2 ): 
            print(func_name+" check_for_varlist_files called with ", varlist)
        found_list = []
        missing_list = []
        if self.dry_run:
            print('DRY_RUN: Skipping POD file check')
            return (found_list, missing_list)
        for ds in varlist:
            if (verbose > 2 ): print(func_name +" "+ds.name)
            filepath = ds._local_data
            if os.path.isfile(filepath):
                found_list.append(filepath)
                continue
            if (not ds.required):
                print("WARNING: optional file not found ", filepath)
                continue
            if not ds.alternates:
                print(("ERROR: missing required file {}. "
                    "No alternatives found").format(filepath))
                missing_list.append(filepath)
            else:
                alt_list = ds.alternates
                print(("WARNING: required file not found: {}."
                    "\n\tLooking for alternatives: ").format(filepath))
                for alt_var in alt_list: 
                    # maybe some way to do this w/o loop since check_ takes a list
                    if (verbose > 1): 
                        print("\t\t examining alternative ",alt_var)
                    (new_found, new_missing) = self._check_for_varlist_files(
                        [alt_var], verbose=verbose
                    )
                    found_list.extend(new_found)
                    missing_list.extend(new_missing)
        # remove empty list entries
        found_list = [x for x in found_list if x is not None]
        missing_list = [x for x in missing_list if x is not None]
        # nb, need to return due to recursive call
        if (verbose > 2): 
            print("check_for_varlist_files returning ", missing_list)
        return (found_list, missing_list)

    # -------------------------------------

    def run_commands(self):
        """Produces the shell command(s) to run the POD. Called by 
        :meth:`environment_manager.EnvironmentManager.run`.

        Returns:
            (:py:obj:`list` of :py:obj:`str`): Command-line invocation to run the POD.
        """
        #return [self.program + ' ' + self.driver]
        return ['/usr/bin/env python -u '+self.driver]

    def validate_commands(self):
        """Produces the shell command(s) to validate the POD's runtime environment 
        (ie, check for all requested third-party module dependencies.)

        Called by :meth:`environment_manager.EnvironmentManager.run`. 
        Dependencies are passed as arguments to the shell script 
        ``src/validate_environment.sh``, which is invoked in the POD's subprocess
        before the POD is run.

        Returns:
            (:py:obj:`list` of :py:obj:`str`): Command-line invocation to validate 
                the POD's runtime environment.
        """
        # pylint: disable=maybe-no-member
        command_path = os.path.join(self.code_root, 'src', 'validate_environment.sh')
        command = [
            command_path,
            ' -v',
            ' -p '.join([''] + list(self.runtime_requirements)),
            ' -z '.join([''] + list(self.pod_env_vars)),
            ' -a '.join([''] + self.runtime_requirements.get('python', [])),
            ' -b '.join([''] + self.runtime_requirements.get('ncl', [])),
            ' -c '.join([''] + self.runtime_requirements.get('Rscript', []))
        ]
        return [''.join(command)]

    # -------------------------------------

    def tearDown(self, verbose=0):
        """Performs cleanup tasks when the POD has finished running.

        In order, this 1) creates the POD's HTML output page from its included
        template, replacing ``CASENAME`` and other template variables with their
        current values, and adds a link to the POD's page from the top-level HTML
        report; 2) converts the POD's output plots (in PS or EPS vector format) 
        to a bitmap format for webpage display; 3) Copies all requested files to
        the output directory and deletes temporary files.

        Args:
            verbose (:py:obj:`int`, optional): Logging verbosity level. Default 0.
        """
<<<<<<< HEAD
        # add link and description to main html page
        self.append_result_link(self.skipped)

        if not isinstance(self.skipped, Exception):
            self.make_pod_html()
            self.convert_pod_figures(os.path.join('model', 'PS'), 'model')
            self.convert_pod_figures(os.path.join('obs', 'PS'), 'obs')
            self.cleanup_pod_files()
=======
        self.POD_HTML = os.path.join(self.POD_WK_DIR, self.name+'.html')
        if isinstance(self.skipped, Exception):
            self.append_result_link(self.skipped)
        else:
            config = util_mdtf.ConfigManager()
            self._make_pod_html(config)
            self._convert_pod_figures(config)
            self._cleanup_pod_files(config)
            self.verify_pod_links()
>>>>>>> e4a74e7d

        if verbose > 0: 
            print("---  MDTF.py Finished POD "+self.name+"\n")
            # elapsed = timeit.default_timer() - start_time
            # print(pod+" Elapsed time ",elapsed)

<<<<<<< HEAD
    def make_pod_html(self):
        """Perform templating on POD's html results page(s).
=======
    def _make_pod_html(self, config):
        """Private method called by :meth:`~shared_diagnostic.Diagnostic.tearDown`.  
        """
        source = os.path.join(self.POD_CODE_DIR, self.name+'.html')
        dest = self.POD_HTML
>>>>>>> e4a74e7d

        A wrapper for :func:`~util_mdtf.append_html_template`. Looks for all 
        html files in POD_CODE_DIR, templates them, and copies them to 
        POD_WK_DIR, respecting subdirectory structure (see doc for
        :func:`~util.recursive_copy`).
        """
        config = util_mdtf.ConfigManager()
        template = config.global_envvars.copy()
        template.update(self.pod_env_vars)
        source_files = util.find_files(self.POD_CODE_DIR, '*.html')
        util.recursive_copy(
            source_files,
            self.POD_CODE_DIR,
            self.POD_WK_DIR,
            copy_function=lambda src, dest: util_mdtf.append_html_template(
                src, dest, template_dict=template, append=False
            ),
            overwrite=True
        )

    def append_result_link(self, error=None):
        """Update the top level index.html page with a link to this POD's results.

        This simply appends one of two html fragments to index.html: 
        pod_result_snippet.html if the POD completed successfully, or
        pod_error_snippet.html if an exception was raised during the POD's setup
        or execution.

        Args:
            error (default None): :py:class:`Exception` object (if any) that was
                raised during POD's attempted execution. If this is None, assume
                that POD ran successfully.
        """
        src_dir = os.path.join(self.code_root, 'src', 'html')
        template_dict = self.__dict__.copy()
        if error is None:
            # normal exit
            src = os.path.join(src_dir, 'pod_result_snippet.html')
        else:
            # report error
            src = os.path.join(src_dir, 'pod_error_snippet.html')
            template_dict['error_text'] = str(error)
        util_mdtf.append_html_template(src, self.TEMP_HTML, template_dict)

<<<<<<< HEAD
    def convert_pod_figures(self, src_subdir, dest_subdir):
        """Convert all vector graphics in `POD_WK_DIR/subdir` to .png files using
        ghostscript.

        All vector graphics files (identified by extension) in any subdirectory 
        of `POD_WK_DIR/src_subdir` are converted to .png files by running 
        `ghostscript <https://www.ghostscript.com/>`__ in a subprocess.
        Ghostscript is included in the _MDTF_base conda environment. Afterwards,
        any bitmap files (identified by extension) in any subdirectory of
        `POD_WK_DIR/src_subdir` are moved to `POD_WK_DIR/dest_subdir`, preserving
        and subdirectories (see doc for :func:`~util.recursive_copy`.)

        Args:
            src_subdir: Subdirectory tree of `POD_WK_DIR` to search for vector
                graphics files.
            dest_subdir: Subdirectory tree of `POD_WK_DIR` to move converted 
                bitmap files to.
=======
    def verify_pod_links(self):
        """Check for missing files linked to from POD's html page.

        See documentation for :class:`~verify_links.LinkVerifier`. This method
        calls LinkVerifier to check existence of all files linked to from the 
        POD's own top-level html page (after templating). If any files are
        missing, an error message listing them is written to the run's index.html 
        (located in src/html/pod_missing_snippet.html).
        """
        verifier = verify_links.LinkVerifier(self.POD_HTML, verbose=False)
        missing_out = verifier.verify_pod_links(self.name)
        if missing_out:
            print('ERROR: {} has missing output files.'.format(self.name))
            template_dict = self.__dict__.copy()
            template_dict['missing_output'] = util.pretty_print_json(missing_out)
            util_mdtf.append_html_template(
                os.path.join(self.code_root,'src','html','pod_missing_snippet.html'),
                self.POD_HTML, template_dict
            )

    def _convert_pod_figures(self, config):
        """Private method called by :meth:`~shared_diagnostic.Diagnostic.tearDown`.
>>>>>>> e4a74e7d
        """
        config = util_mdtf.ConfigManager()
        abs_src_subdir = os.path.join(self.POD_WK_DIR, src_subdir)
        abs_dest_subdir = os.path.join(self.POD_WK_DIR, dest_subdir)
        files = util.find_files(
            abs_src_subdir,
            ['*.ps', '*.PS', '*.eps', '*.EPS', '*.pdf', '*.PDF']
        )
        for f in files:
            f_stem, _  = os.path.splitext(f)
            _ = util.run_shell_command(
                'gs {flags} -sOutputFile="{f_out}" {f_in}'.format(
                flags=config.config.get('convert_flags',''),
                f_in=f,
                f_out=f_stem+'_MDTF_TEMP_%d.png'
            ))
            # syntax for f_out above appends "_MDTF_TEMP" + page number to 
            # output files. If input .ps/.pdf file had multiple pages, this will
            # generate 1 png per page. Page numbering starts at 1. Now check 
            # how many files gs created:
            out_files = glob.glob(f_stem+'_MDTF_TEMP_?.png')
            if not out_files:
                raise OSError("Error: no png generated from {}".format(f))
            elif len(out_files) == 1:
                # got one .png, so remove suffix.
                os.rename(out_files[0], f_stem+'.png')
            else:
                # Multiple .pngs. Drop the MDTF_TEMP suffix and renumber starting
                # from zero (forget which POD requires this.)
                for n in list(range(len(out_files))):
                    os.rename(
                        f_stem+'_MDTF_TEMP_{}.png'.format(n+1),
                        f_stem+'-{}.png'.format(n)
                    )
        # move converted figures and any figures that were saved directly as bitmaps
        files = util.find_files(
            abs_src_subdir, ['*.png', '*.gif', '*.jpg', '*.jpeg']
        )
        util.recursive_copy(
            files, abs_src_subdir, abs_dest_subdir, 
            copy_function=shutil.move, overwrite=False
        )

    def cleanup_pod_files(self):
        """Copy and remove remaining files to `POD_WK_DIR`.

        In order, this 1) copies .pdf documentation (if any) from 
        `POD_CODE_DIR/doc`, 2) copies any bitmap figures in any subdirectory of
        `POD_OBS_DATA` to `POD_WK_DIR/obs` (needed for legacy PODs without 
        digested observational data), 3) removes vector graphics if requested,
        4) removes netCDF scratch files in `POD_WK_DIR` if requested.

        Settings are set at runtime, when :class:`~util_mdtf.ConfigManager` is 
        initialized.
        """
        config = util_mdtf.ConfigManager()
        # copy PDF documentation (if any) to output
        files = util.find_files(os.path.join(self.POD_CODE_DIR, 'doc'), '*.pdf')
        for f in files:
            shutil.copy2(f, self.POD_WK_DIR)

        # copy premade figures (if any) to output 
        # NOTE this will not respect 
        files = util.find_files(
            self.POD_OBS_DATA, ['*.gif', '*.png', '*.jpg', '*.jpeg']
        )
        for f in files:
            shutil.copy2(f, os.path.join(self.POD_WK_DIR, 'obs'))

        # remove .eps files if requested
        if not config.config.save_ps:
            for d in ['model', 'obs']:
                if os.path.exists(os.path.join(self.POD_WK_DIR, d, 'PS')):
                    shutil.rmtree(os.path.join(self.POD_WK_DIR, d, 'PS'))
        # delete netCDF files, keep everything else
        if config.config.save_non_nc:
            for f in util.find_files(self.POD_WK_DIR, '*.nc'):
                os.remove(f)
        # delete all generated data (flag is a misnomer)
        elif not config.config.save_nc:
            for d in ['model', 'obs']:
                if os.path.exists(os.path.join(self.POD_WK_DIR, d, 'netCDF')):
                    shutil.rmtree(os.path.join(self.POD_WK_DIR, d, 'netCDF'))<|MERGE_RESOLUTION|>--- conflicted
+++ resolved
@@ -441,7 +441,7 @@
         Args:
             verbose (:py:obj:`int`, optional): Logging verbosity level. Default 0.
         """
-<<<<<<< HEAD
+        self.POD_HTML = os.path.join(self.POD_WK_DIR, self.name+'.html')
         # add link and description to main html page
         self.append_result_link(self.skipped)
 
@@ -450,33 +450,15 @@
             self.convert_pod_figures(os.path.join('model', 'PS'), 'model')
             self.convert_pod_figures(os.path.join('obs', 'PS'), 'obs')
             self.cleanup_pod_files()
-=======
-        self.POD_HTML = os.path.join(self.POD_WK_DIR, self.name+'.html')
-        if isinstance(self.skipped, Exception):
-            self.append_result_link(self.skipped)
-        else:
-            config = util_mdtf.ConfigManager()
-            self._make_pod_html(config)
-            self._convert_pod_figures(config)
-            self._cleanup_pod_files(config)
             self.verify_pod_links()
->>>>>>> e4a74e7d
 
         if verbose > 0: 
             print("---  MDTF.py Finished POD "+self.name+"\n")
             # elapsed = timeit.default_timer() - start_time
             # print(pod+" Elapsed time ",elapsed)
 
-<<<<<<< HEAD
     def make_pod_html(self):
         """Perform templating on POD's html results page(s).
-=======
-    def _make_pod_html(self, config):
-        """Private method called by :meth:`~shared_diagnostic.Diagnostic.tearDown`.  
-        """
-        source = os.path.join(self.POD_CODE_DIR, self.name+'.html')
-        dest = self.POD_HTML
->>>>>>> e4a74e7d
 
         A wrapper for :func:`~util_mdtf.append_html_template`. Looks for all 
         html files in POD_CODE_DIR, templates them, and copies them to 
@@ -521,25 +503,6 @@
             template_dict['error_text'] = str(error)
         util_mdtf.append_html_template(src, self.TEMP_HTML, template_dict)
 
-<<<<<<< HEAD
-    def convert_pod_figures(self, src_subdir, dest_subdir):
-        """Convert all vector graphics in `POD_WK_DIR/subdir` to .png files using
-        ghostscript.
-
-        All vector graphics files (identified by extension) in any subdirectory 
-        of `POD_WK_DIR/src_subdir` are converted to .png files by running 
-        `ghostscript <https://www.ghostscript.com/>`__ in a subprocess.
-        Ghostscript is included in the _MDTF_base conda environment. Afterwards,
-        any bitmap files (identified by extension) in any subdirectory of
-        `POD_WK_DIR/src_subdir` are moved to `POD_WK_DIR/dest_subdir`, preserving
-        and subdirectories (see doc for :func:`~util.recursive_copy`.)
-
-        Args:
-            src_subdir: Subdirectory tree of `POD_WK_DIR` to search for vector
-                graphics files.
-            dest_subdir: Subdirectory tree of `POD_WK_DIR` to move converted 
-                bitmap files to.
-=======
     def verify_pod_links(self):
         """Check for missing files linked to from POD's html page.
 
@@ -560,9 +523,23 @@
                 self.POD_HTML, template_dict
             )
 
-    def _convert_pod_figures(self, config):
-        """Private method called by :meth:`~shared_diagnostic.Diagnostic.tearDown`.
->>>>>>> e4a74e7d
+    def convert_pod_figures(self, src_subdir, dest_subdir):
+        """Convert all vector graphics in `POD_WK_DIR/subdir` to .png files using
+        ghostscript.
+
+        All vector graphics files (identified by extension) in any subdirectory 
+        of `POD_WK_DIR/src_subdir` are converted to .png files by running 
+        `ghostscript <https://www.ghostscript.com/>`__ in a subprocess.
+        Ghostscript is included in the _MDTF_base conda environment. Afterwards,
+        any bitmap files (identified by extension) in any subdirectory of
+        `POD_WK_DIR/src_subdir` are moved to `POD_WK_DIR/dest_subdir`, preserving
+        and subdirectories (see doc for :func:`~util.recursive_copy`.)
+
+        Args:
+            src_subdir: Subdirectory tree of `POD_WK_DIR` to search for vector
+                graphics files.
+            dest_subdir: Subdirectory tree of `POD_WK_DIR` to move converted 
+                bitmap files to.
         """
         config = util_mdtf.ConfigManager()
         abs_src_subdir = os.path.join(self.POD_WK_DIR, src_subdir)
