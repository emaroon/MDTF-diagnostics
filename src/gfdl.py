from __future__ import print_function
import os
import sys
import re
if os.name == 'posix' and sys.version_info[0] < 3:
    try:
        import subprocess32 as subprocess
    except ImportError:
        import subprocess
else:
    import subprocess
from collections import defaultdict, namedtuple
from itertools import chain
from operator import attrgetter, itemgetter
from abc import ABCMeta, abstractmethod, abstractproperty
import datelabel
import util
import conflict_resolution as choose
import cmip6
from data_manager import DataSet, DataManager, DataAccessError
from environment_manager import VirtualenvEnvironmentManager, CondaEnvironmentManager
from shared_diagnostic import Diagnostic, PodRequirementFailure
from netcdf_helper import NcoNetcdfHelper # only option currently implemented

class ModuleManager(util.Singleton):
    _current_module_versions = {
        'python':   'python/2.7.12',
        'ncl':      'ncarg/6.5.0',
        'r':        'R/3.4.4',
        'anaconda': 'anaconda2/5.1',
        'gcp':      'gcp/2.3',
        'nco':      'nco/4.7.6', # most recent version common to PPAN and workstations
        'netcdf':   'netcdf/4.2'
    }

    def __init__(self):
        if 'MODULESHOME' not in os.environ:
            # could set from module --version
            raise OSError(("Unable to determine how modules are handled "
                "on this host."))
        if not os.environ.has_key('LOADEDMODULES'):
            os.environ['LOADEDMODULES'] = ''

        # capture the modules the user has already loaded once, when we start up,
        # so that we can restore back to this state in revert_state()
        self.user_modules = set(self._list())
        self.modules_i_loaded = set()

    def _module(self, *args):
        # based on $MODULESHOME/init/python.py
        if type(args[0]) == type([]):
            args = args[0]
        else:
            args = list(args)
        cmd = '{}/bin/modulecmd'.format(os.environ['MODULESHOME'])
        proc = subprocess.Popen([cmd, 'python'] + args, stdout=subprocess.PIPE)
        (output, error) = proc.communicate()
        if proc.returncode != 0:
            raise subprocess.CalledProcessError(
                returncode=proc.returncode, 
                cmd=' '.join([cmd, 'python'] + args), output=error)
        exec output

    def _parse_names(self, *module_names):
        return [m if ('/' in m) else self._current_module_versions[m] \
            for m in module_names]

    def load(self, *module_names):
        """Wrapper for module load.
        """
        mod_names = self._parse_names(*module_names)
        for mod_name in mod_names:
            if mod_name not in self.modules_i_loaded:
                self.modules_i_loaded.add(mod_name)
                self._module(['load', mod_name])

    def load_commands(self, *module_names):
        return ['module load {}'.format(m) \
            for m in self._parse_names(*module_names)]

    def unload(self, *module_names):
        """Wrapper for module unload.
        """
        mod_names = self._parse_names(*module_names)
        for mod_name in mod_names:
            if mod_name in self.modules_i_loaded:
                self.modules_i_loaded.discard(mod_name)
                self._module(['unload', mod_name])

    def unload_commands(self, *module_names):
        return ['module unload {}'.format(m) \
            for m in self._parse_names(*module_names)]

    def _list(self):
        """Wrapper for module list.
        """
        return os.environ['LOADEDMODULES'].split(':')
    
    def revert_state(self):
        mods_to_unload = self.modules_i_loaded.difference(self.user_modules)
        for mod in mods_to_unload:
            self._module(['unload', mod])
        # User's modules may have been unloaded if we loaded a different version
        for mod in self.user_modules:
            self._module(['load', mod])
        assert set(self._list()) == self.user_modules


class GfdlDiagnostic(Diagnostic):
    """Wrapper for Diagnostic that adds writing a placeholder directory to the
    output as a lockfile if we're running in frepp cooperative mode.
    """
    # hack because we can't pass config to init easily
    _config = None

    def __init__(self, pod_name, verbose=0):
        super(GfdlDiagnostic, self).__init__(pod_name, verbose)
        self._has_placeholder = False

    def setUp(self, verbose=0):
        # pylint: disable=maybe-no-member
        try:
            super(GfdlDiagnostic, self).setUp(verbose)
            make_placeholder_dir(
                self.POD_OUT_DIR,
                timeout=util.get_from_config('file_transfer_timeout', self._config),
                dry_run=util.get_from_config('dry_run', self._config)
            )
            self._has_placeholder = True
        except PodRequirementFailure:
            raise

    def tearDown(self, verbose=0):
        # only run teardown (including logging error on index.html) if POD ran
        if self._has_placeholder:
            super(GfdlDiagnostic, self).tearDown(verbose)

class GfdlvirtualenvEnvironmentManager(VirtualenvEnvironmentManager):
    # Use module files to switch execution environments, as defined on 
    # GFDL workstations and PP/AN cluster.

    def __init__(self, config, verbose=0):
        _ = ModuleManager()
        super(GfdlvirtualenvEnvironmentManager, self).__init__(config, verbose)

    # manual-coded logic like this is not scalable
    def set_pod_env(self, pod):
        keys = [s.lower() for s in pod.required_programs]
        if pod.name == 'convective_transition_diag':
            pod.env = 'py_convective_transition_diag'
        elif pod.name == 'MJO_suite':
            pod.env = 'ncl_MJO_suite'
        elif ('r' in keys) or ('rscript' in keys):
            pod.env = 'r_default'
        elif 'ncl' in keys:
            pod.env = 'ncl'
        else:
            pod.env = 'py_default'

    # this is totally not scalable
    _module_lookup = {
        'ncl': ['ncl'],
        'r_default': ['r'],
        'py_default': ['python'],
        'py_convective_transition_diag': ['python', 'ncl'],
        'ncl_MJO_suite': ['ncl', 'nco']
    }

    def create_environment(self, env_name):
        modMgr = ModuleManager()
        modMgr.load(self._module_lookup[env_name])
        super(GfdlvirtualenvEnvironmentManager, \
            self).create_environment(env_name)

    def activate_env_commands(self, pod):
        modMgr = ModuleManager()
        mod_list = modMgr.load_commands(self._module_lookup[pod.env])
        return ['source $MODULESHOME/init/bash'] \
            + mod_list \
            + super(GfdlvirtualenvEnvironmentManager, self).activate_env_commands(pod)

    def deactivate_env_commands(self, pod):
        modMgr = ModuleManager()
        mod_list = modMgr.unload_commands(self._module_lookup[pod.env])
        return super(GfdlvirtualenvEnvironmentManager, \
            self).deactivate_env_commands(pod) + mod_list

    def tearDown(self):
        super(GfdlvirtualenvEnvironmentManager, self).tearDown()
        modMgr = ModuleManager()
        modMgr.revert_state()

class GfdlcondaEnvironmentManager(CondaEnvironmentManager):
    # Use mdteam's anaconda2
    def __init__(self, config, verbose=0):
        super(GfdlcondaEnvironmentManager, self).__init__(config, verbose)

    def _call_conda_create(self, env_name):
        raise Exception(("Trying to create conda env {} "
            "in read-only mdteam account.").format(env_name)
        )

def GfdlautoDataManager(case_dict, config={}, DateFreqMixin=None):
    """Wrapper for dispatching DataManager based on inputs.
    """
    drs_partial_directory_regex = re.compile(r"""
        .*CMIP6
        (/(?P<activity_id>\w+))?
        (/(?P<institution_id>[a-zA-Z0-9_-]+))?
        (/(?P<source_id>[a-zA-Z0-9_-]+))?
        (/(?P<experiment_id>[a-zA-Z0-9_-]+))?
        (/(?P<member_id>\w+))?
        (/(?P<table_id>\w+))?
        (/(?P<variable_id>\w+))?
        (/(?P<grid_label>\w+))?
        (/v(?P<version_date>\d+))?
        /?                      # maybe final separator
    """, re.VERBOSE)

    if 'root_dir' in case_dict \
        and os.path.normpath(case_dict['root_dir']).endswith(os.sep+'pp'):
        return GfdlppDataManager(case_dict, config, DateFreqMixin)
    elif ('experiment_id' in case_dict or 'experiment' in case_dict) \
        and ('source_id' in case_dict or 'model' in case_dict):
        return Gfdludacmip6DataManager(case_dict, config, DateFreqMixin)
    elif 'root_dir' in case_dict and 'CMIP6' in case_dict['root_dir']:
        match = re.match(drs_partial_directory_regex, case_dict['root_dir'])
        if match:
            case_dict.update(match.groupdict())
        return Gfdludacmip6DataManager(case_dict, config, DateFreqMixin)
    elif 'root_dir' in case_dict:
        return GfdlppDataManager(case_dict, config, DateFreqMixin)
    else:
        raise Exception("Don't know how to dispatch DataManager based on input.")


class GfdlarchiveDataManager(DataManager):
    __metaclass__ = ABCMeta
    def __init__(self, case_dict, config={}, DateFreqMixin=None):
        # load required modules
        modMgr = ModuleManager()
        modMgr.load('gcp', 'nco') # should refactor
        config['settings']['netcdf_helper'] = 'NcoNetcdfHelper'
        self.coop_mode = config['settings']['frepp']

        super(GfdlarchiveDataManager, self).__init__(case_dict, config, DateFreqMixin)
        assert ('root_dir' in case_dict)
        assert os.path.isdir(case_dict['root_dir'])
        self.root_dir = case_dict['root_dir']
        self.tape_filesystem = is_on_tape_filesystem(self.root_dir)

    DataKey = namedtuple('DataKey', ['name_in_model', 'date_freq'])  
    def dataset_key(self, dataset):
        return self.DataKey(
            name_in_model=dataset.name_in_model, 
            date_freq=str(dataset.date_freq)
        )

    @abstractmethod
    def undecided_key(self, dataset):
        pass

    @abstractmethod
    def parse_relative_path(self, subdir, filename):
        pass

    def _listdir(self, dir_):
        # print("\t\tDEBUG: listdir on ...{}".format(dir_[len(self.root_dir):]))
        return os.listdir(dir_)

    def _list_filtered_subdirs(self, dirs_in, subdir_filter=None):
        subdir_filter = util.coerce_to_iter(subdir_filter, set)
        found_dirs = []
        for dir_ in dirs_in:
            found_subdirs = {d for d \
                in self._listdir(os.path.join(self.root_dir, dir_)) \
                if not (d.startswith('.') or d.endswith('.nc'))
            }
            if subdir_filter:
                found_subdirs = found_subdirs.intersection(subdir_filter)
            if not found_subdirs:
                print("\tCouldn't find subdirs (in {}) at {}, skipping".format(
                    subdir_filter, os.path.join(self.root_dir, dir_)
                ))
                continue
            found_dirs.extend([
                os.path.join(dir_, subdir_) for subdir_ in found_subdirs \
                if os.path.isdir(os.path.join(self.root_dir, dir_, subdir_))
            ])
        return found_dirs

    @abstractmethod
    def subdirectory_filters(self):
        pass

    def _query_data(self):
        """XXX UPDATE DOCSTRING 
        Populate _remote_data attribute with list of candidate files.

        Specifically, if a <component> and <chunk_freq> subdirectory has all the
        requested data, return paths to all files we *would* need in that 
        subdirectory. The decision of which <component> and <chunk_freq> to use
        is made in :meth:`~gfdl.GfdlppDataManager.plan_data_fetching` 
        because it requires comparing the files found for *all* requested datasets.
        """
        self._component_map = defaultdict(list)

        # match files ending in .nc only if they aren't of the form .tile#.nc
        # (negative lookback) 
        regex_no_tiles = re.compile(r".*(?<!\.tile\d)\.nc$")

        pathlist = ['']
        for filter_ in self.subdirectory_filters():
            pathlist = self._list_filtered_subdirs(pathlist, filter_)
        for dir_ in pathlist:
            file_lookup = defaultdict(list)
            dir_contents = self._listdir(os.path.join(self.root_dir, dir_))
            dir_contents = list(filter(regex_no_tiles.search, dir_contents))
            files = []
            for f in dir_contents:
                try:
                    files.append(self.parse_relative_path(dir_, f))
                except ValueError as exc:
                    print('\tDEBUG:', exc)
                    #print('\t\tDEBUG: ', exc, '\n\t\t', os.path.join(self.root_dir, dir_), f)
                    continue
            for ds in files:
                data_key = self.dataset_key(ds)
                file_lookup[data_key].append(ds)
            for data_key in self.data_keys:
                if data_key not in file_lookup:
                    continue
                try:
                    # method throws ValueError if ranges aren't contiguous
                    files_date_range = datelabel.DateRange.from_contiguous_span(
                        *[f.date_range for f in file_lookup[data_key]]
                    )
                except ValueError:
                    # Date range of remote files doesn't contain analysis range or 
                    # is noncontiguous; should probably log an error
                    continue
                if not files_date_range.contains(self.date_range):
                    # should log warning
                    continue
                for ds in file_lookup[data_key]:
                    if ds.date_range in self.date_range:
                        d_key = self.dataset_key(ds)
                        assert data_key == d_key
                        u_key = self.undecided_key(ds)
                        self.data_files[data_key].update([u_key])
                        self._component_map[u_key, data_key].append(ds)

    def query_dataset(self, dataset):
        # all the work done by _query_data
        pass

    @abstractmethod
    def _decide_allowed_components(self):
        pass

    def plan_data_fetch_hook(self):
        """Filter files on model component and chunk frequency.
        """
        d_to_u_dict = self._decide_allowed_components()
        for data_key in self.data_keys:
            u_key = d_to_u_dict[data_key]
            print("Selected {} for {} @ {}".format(
                u_key, data_key.name_in_model, data_key.date_freq)
            )
            # check we didn't eliminate everything:
            assert self._component_map[u_key, data_key] 
            self.data_files[data_key] = self._component_map[u_key, data_key]

        paths = set()
        for data_key in self.data_keys:
            for f in self.data_files[data_key]:
                paths.add(f._remote_data)
        if self.tape_filesystem:
            print("start dmget of {} files".format(len(paths)))
            util.run_command(['dmget','-t','-v'] + list(paths),
                timeout= len(paths) * self.file_transfer_timeout,
                dry_run=self.dry_run
            ) 
            print("end dmget")

    def local_data_is_current(self, dataset):
        """Test whether data is current based on filesystem modification dates.

        TODO:
        - Throw an error if local copy has been modified after remote copy. 
        - Handle case where local data involves processing of remote data, like
            ncrcat'ing. Copy raw remote files to temp directory if we need to 
            process?
        - gcp --sync does this already.
        """
        return False
        # return os.path.getmtime(dataset._local_data) \
        #     >= os.path.getmtime(dataset._remote_data)

    def remote_data_list(self):
        """Process list of requested data to make data fetching efficient.
        """
        return sorted(self.data_keys.keys())

    def _fetch_exception_handler(self, exc):
        print(exc)
        # iterating over the keys themselves, so that will be what's passed 
        # in the exception
        for pod in self.data_pods[exc.dataset]:
            print("\tSkipping pod {} due to data fetch error.".format(pod.name))
            pod.skipped = exc

    def fetch_dataset(self, d_key, method='auto'):
        """Copy files to temporary directory and combine chunks.
        """
        # pylint: disable=maybe-no-member
        (cp_command, smartsite) = self._determine_fetch_method(method)
        dest_path = self.local_path(d_key)
        dest_dir = os.path.dirname(dest_path)
        # ncrcat will error instead of creating destination directories
        if not os.path.exists(dest_dir):
            os.makedirs(dest_dir)
        # GCP can't copy to home dir, so always copy to temp
        paths = util.PathManager()
        work_dir = paths.make_tempdir(hash_obj = d_key)
        remote_files = sorted( # cast from set to list so we can go in chrono order
            list(self.data_files[d_key]), key=lambda ds: ds.date_range.start
            ) 

        # copy remote files
        # TODO: Do something intelligent with logging, caught OSErrors
        for f in remote_files:
            print("\tcopying ...{} to {}".format(
                f._remote_data[len(self.root_dir):], work_dir
            ))
            util.run_command(cp_command + [
                smartsite + f._remote_data, 
                # gcp requires trailing slash, ln ignores it
                smartsite + work_dir + os.sep
            ], 
                timeout=self.file_transfer_timeout, 
                dry_run=self.dry_run
            )

        # ----------------------------------------
        # Processing of copied files: TODO: refactor individual steps into 
        # separate functions 

        # set axis names from header info
        # only look at first file; if other chunks for same var differ, NCO will
        # raise error when we try to concat them
        file_name = os.path.basename(remote_files[0]._remote_data)
        var_name = remote_files[0].name_in_model
        file_axes = self.nc_get_axes_attributes(
            var_name,
            in_file=file_name, cwd=work_dir, dry_run=self.dry_run
        )
        for fax, fax_attrs in file_axes.iteritems():
            # update DataSets with axis info - need to loop since multiple PODs
            # may reference this file (warning will be repeated; TODO fix that)
            error_flag = 0
            for var in self.data_keys[d_key]: 
                if fax in var.axes:
                    # file's axis in list of case's axis names; check their
                    # axis attributes match if they're both defined
                    if 'axis' in fax_attrs and 'axis' in var.axes[fax] \
                        and fax_attrs['axis'].lower() != var.axes[fax]['axis'].lower() \
                        and error_flag != 1:
                        print(("\tWarning: unexpected axis attribute for {0} in "
                            "{1} (found {2}, {3} convention is {4})").format(
                                fax, file_name, fax_attrs['axis'], 
                                self.convention, var.axes[fax]['axis']
                        ))
                        error_flag = 1
                    var.axes[fax]['MDTF_set_from_axis'] = False
                else: 
                    # file has different axis name, try to match by attribute
                    for vax, vax_attrs in var.axes.iteritems():
                        if 'axis' not in fax_attrs or 'axis' not in vax_attrs:
                            continue
                        elif vax_attrs['axis'].lower() == fax_attrs['axis'].lower():
                            # matched axis attributes: log warning & reassign
                            if error_flag != 2:
                                print(("\tWarning: unexpected {0} axis name in {1} "
                                    "(found {2}, {3} convention is {4})").format(
                                        fax_attrs['axis'], file_name, fax, 
                                        self.convention, vax
                                ))
                                error_flag = 2
                            # only update so we don't overwrite the envvar name
                            var.axes[fax] = vax_attrs.copy()
                            var.axes[fax].update(fax_attrs)
                            var.axes[fax]['MDTF_set_from_axis'] = True
                            del var.axes[vax]
                            break
                    else:
                        # get here if we didn't hit 'break' above -- give up
                        if error_flag != 3:
                            print(("\tWarning: unable to assign {0} axis "
                                "in {1}.").format(fax, file_name))
                            error_flag = 3

        # crop time axis to requested range
        # do this *before* combining chunks to reduce disk activity
        for vax, vax_attrs in var.axes.iteritems():
            if 'axis' not in vax_attrs or vax_attrs['axis'].lower() != 't':
                continue
            else:
                time_var_name = vax
                break
        else:
            print("\tCan't determine time axis for {}.".format(file_name))
            time_var_name = 'time' # will probably give KeyError
        trim_count = 0
        for f in remote_files:
<<<<<<< HEAD
            trimmed_range = f.date_range.intersection(
                self.date_range, 
                precision=f.date_range.start.precision
            )
            if trimmed_range != f.date_range:
                file_name = os.path.basename(f._remote_data)
                print("\ttrimming '{}' of {} from {} to {}".format(
                    time_var_name, file_name, f.date_range, trimmed_range
                ))
=======
            file_name = os.path.basename(f._remote_data)
            if not self.date_range.overlaps(f.date_range):
                print(("\tWarning: {} has dates {} outside of requested "
                    "range {}.").format(file_name, f.date_range, self.date_range))
                continue
            if not self.date_range.contains(f.date_range):
                # file overlaps analysis range but is not strictly contained
                # in it means we need to trim either start or end or both
                trimmed_range = f.date_range.intersection(
                    self.date_range,
                    precision=f.date_range.precision
                )
                print "\ttrimming '{}' of {} from {} to {}".format(
                    time_var_name, file_name, f.date_range, trimmed_range)
>>>>>>> 8a83172c
                trim_count = trim_count + 1
                self.nc_crop_time_axis(
                    time_var_name, trimmed_range, 
                    in_file=file_name, cwd=work_dir, dry_run=self.dry_run
                )
        assert trim_count <= 2

        # cat chunks to destination, if more than one
        if len(remote_files) > 1:
            # not running in shell, so can't use glob expansion.
            print("\tcatting {} chunks to {}".format(
                d_key.name_in_model, dest_path
            ))
            chunks = [os.path.basename(f._remote_data) for f in remote_files]
            self.nc_cat_chunks(chunks, dest_path, 
                cwd=work_dir, dry_run=self.dry_run
            )
        else:
            f = util.coerce_from_iter(remote_files)
            file_name = os.path.basename(f._remote_data)
            print("\tsymlinking {} to {}".format(d_key.name_in_model, dest_path))
            util.run_command(['ln', '-fs', \
                os.path.join(work_dir, file_name), dest_path],
                dry_run=self.dry_run
            ) 
        # temp files cleaned up by data_manager.tearDown

    def _determine_fetch_method(self, method='auto'):
        _methods = {
            'gcp': {'command': ['gcp', '-sync', '-v', '-cd'], 'site':'gfdl:'},
            'cp':  {'command': ['cp'], 'site':''},
            'ln':  {'command': ['ln', '-fs'], 'site':''}
        }
        if method not in _methods:
            if self.tape_filesystem:
                method = 'gcp' # use GCP for DMF filesystems
            else:
                method = 'ln' # symlink for local files
        return (_methods[method]['command'], _methods[method]['site'])

    def process_fetched_data_hook(self):
        pass

    def _make_html(self, cleanup=False):
        # pylint: disable=maybe-no-member
        prev_html = os.path.join(self.MODEL_OUT_DIR, 'index.html')
        if self.coop_mode and os.path.exists(prev_html):
            print("\tDEBUG: Appending previous index.html at {}".format(prev_html))
            with open(prev_html, 'r') as f1:
                contents = f1.read()
            contents = contents.split('<!--CUT-->')
            assert len(contents) == 3
            contents = contents[1]

            if os.path.exists(self.TEMP_HTML):
                mode = 'a'
            else:
                print("\tWARNING: No file at {}.".format(self.TEMP_HTML))
                mode = 'w'
            with open(self.TEMP_HTML, mode) as f2:
                f2.write(contents)
        super(GfdlarchiveDataManager, self)._make_html(cleanup=False)

    def _copy_to_output(self):
        # pylint: disable=maybe-no-member
        # use gcp, since OUTPUT_DIR might be mounted read-only
        paths = util.PathManager()
        if paths.OUTPUT_DIR == paths.WORKING_DIR:
            return # no copying needed
        if self.coop_mode:
            # only copy PODs that ran, whether they succeeded or not
            for pod in self.pods:
                if pod._has_placeholder:
                    gcp_wrapper(
                        pod.POD_WK_DIR, 
                        pod.POD_OUT_DIR,
                        timeout=self.file_transfer_timeout, dry_run=self.dry_run
                    )
            # copy all case-level files
            print("\tDEBUG: files in {}".format(self.MODEL_WK_DIR))
            for f in os.path.listdir(self.MODEL_WK_DIR):
                print("\t\tDEBUG: found {}".format(f))
                if os.path.isfile(os.path.join(self.MODEL_WK_DIR, f)):
                    gcp_wrapper(
                        os.path.join(self.MODEL_WK_DIR, f), 
                        self.MODEL_OUT_DIR,
                        timeout=self.file_transfer_timeout, dry_run=self.dry_run
                    )
        else:
            # copy everything at once
            gcp_wrapper(
                self.MODEL_WK_DIR, self.MODEL_OUT_DIR, 
                timeout=self.file_transfer_timeout,
                dry_run=self.dry_run
            )


class GfdlppDataManager(GfdlarchiveDataManager):
    def __init__(self, case_dict, config={}, DateFreqMixin=None):
        super(GfdlppDataManager, self).__init__(case_dict, config, DateFreqMixin)
        for attr in ['component', 'data_freq', 'chunk_freq']:
            if attr not in self.__dict__:
                self.__setattr__(attr, None)

    UndecidedKey = namedtuple('ComponentKey', ['component', 'chunk_freq'])
    def undecided_key(self, dataset):
        return self.UndecidedKey(
            component=dataset.component, 
            chunk_freq=str(dataset.chunk_freq)
        )

    def parse_relative_path(self, subdir, filename):
        rel_path = os.path.join(subdir, filename)
        match = re.match(r"""
            /?                      # maybe initial separator
            (?P<component>\w+)/     # component name
            ts/                     # timeseries; TODO: handle time averages (not needed now)
            (?P<date_freq>\w+)/     # ts freq
            (?P<chunk_freq>\w+)/    # data chunk length   
            (?P<component2>\w+)\.        # component name (again)
            (?P<start_date>\d+)-(?P<end_date>\d+)\.   # file's date range
            (?P<name_in_model>\w+)\.       # field name
            nc                      # netCDF file extension
        """, rel_path, re.VERBOSE)
        if match:
            #if match.group('component') != match.group('component2'):
            #    raise ValueError("Can't parse {}.".format(rel_path))
            ds = DataSet(**(match.groupdict()))
            del ds.component2
            ds._remote_data = os.path.join(self.root_dir, rel_path)
            ds.date_range = datelabel.DateRange(ds.start_date, ds.end_date)
            ds.date_freq = self.DateFreq(ds.date_freq)
            ds.chunk_freq = self.DateFreq(ds.chunk_freq)
            return ds
        else:
            raise ValueError("Can't parse {}, skipping.".format(rel_path))

    def subdirectory_filters(self):
        # pylint: disable=maybe-no-member
        return [self.component, 'ts', frepp_freq(self.data_freq), 
                frepp_freq(self.chunk_freq)]
                
    @staticmethod
    def _heuristic_component_tiebreaker(str_list):
        """Determine experiment component(s) from heuristics.

        1. If we're passed multiple components, select those containing 'cmip'.

        2. If that selects multiple components, break the tie by selecting the 
            component with the fewest words (separated by '_'), or, failing that, 
            the shortest overall name.

        Args:
            str_list (:obj:`list` of :obj:`str`:): list of component names.

        Returns: :obj:`str`: name of component that breaks the tie.
        """
        def _heuristic_tiebreaker_sub(strs):
            min_len = min(len(s.split('_')) for s in strs)
            strs2 = [s for s in strs if (len(s.split('_')) == min_len)]
            if len(strs2) == 1:
                return strs2[0]
            else:
                return min(strs2, key=len)

        cmip_list = [s for s in str_list if ('cmip' in s.lower())]
        if cmip_list:
            return _heuristic_tiebreaker_sub(cmip_list)
        else:
            return _heuristic_tiebreaker_sub(str_list)

    def _decide_allowed_components(self):
        choices = dict.fromkeys(self.data_files.keys())
        cmpt_choices = choose.minimum_cover(
            self.data_files,
            attrgetter('component'),
            self._heuristic_component_tiebreaker
        )
        for data_key, cmpt in cmpt_choices.iteritems():
            # take shortest chunk frequency (revisit?)
            chunk_freq = min(u_key.chunk_freq \
                for u_key in self.data_files[data_key] \
                if u_key.component == cmpt)
            choices[data_key] = self.UndecidedKey(component=cmpt, chunk_freq=str(chunk_freq))
        return choices

class Gfdlcmip6abcDataManager(GfdlarchiveDataManager):
    __metaclass__ = ABCMeta    
    def __init__(self, case_dict, config={}, DateFreqMixin=None):
        # set root_dir
        # from experiment and model, determine institution and mip
        # set realization code = 'r1i1p1f1' unless specified
        cmip = cmip6.CMIP6_CVs()
        if 'activity_id' not in case_dict:
            if 'experiment_id' in case_dict:
                key = case_dict['experiment_id']
            elif 'experiment' in case_dict:
                key = case_dict['experiment']
            else:
                raise Exception("Can't determine experiment.")
        self.experiment_id = key
        self.activity_id = cmip.lookup(key, 'experiment_id', 'activity_id')
        if 'institution_id' not in case_dict:
            if 'source_id' in case_dict:
                key = case_dict['source_id']
            elif 'model' in case_dict:
                key = case_dict['model']
            else:
                raise Exception("Can't determine model/source.")
        self.source_id = key
        self.institution_id = cmip.lookup(key, 'source_id', 'institution_id')
        if 'member_id' not in case_dict:
            self.member_id = 'r1i1p1f1'
        case_dict['root_dir'] = os.path.join(
            self._cmip6_root, self.activity_id, self.institution_id, 
            self.source_id, self.experiment_id, self.member_id)
        if not os.path.exists(case_dict['root_dir']):
            raise DataAccessError(None, 
                "Can't access {}".format(case_dict['root_dir']))
        super(Gfdlcmip6abcDataManager, self).__init__(
            case_dict, config, DateFreqMixin=cmip6.CMIP6DateFrequency)
        for attr in ['data_freq', 'table_id', 'grid_label', 'version_date']:
            if attr not in self.__dict__:
                self.__setattr__(attr, None)
        if 'data_freq' in self.__dict__:
            self.table_id = cmip.table_id_from_freq(self.data_freq)

    @abstractmethod # note: only using this as a property
    def _cmip6_root(self):
        pass

    # also need to determine table?
    UndecidedKey = namedtuple('UndecidedKey', 
        ['table_id', 'grid_label', 'version_date'])
    def undecided_key(self, dataset):
        return self.UndecidedKey(
            table_id=str(dataset.table_id),
            grid_label=dataset.grid_label, 
            version_date=str(dataset.version_date)
        )

    def parse_relative_path(self, subdir, filename):
        d = cmip6.parse_DRS_path(
            os.path.join(self.root_dir, subdir)[len(self._cmip6_root):],
            filename
        )
        d['name_in_model'] = d['variable_id']
        ds = DataSet(**d)
        ds._remote_data = os.path.join(self.root_dir, subdir, filename)
        return ds

    def subdirectory_filters(self):
        # pylint: disable=maybe-no-member
        return [self.table_id, None, # variable_id
            self.grid_label, self.version_date]

    @staticmethod
    def _cmip6_table_tiebreaker(str_list):
        # no suffix or qualifier, if possible
        tbls = [cmip6.parse_mip_table_id(t) for t in str_list]
        tbls = [t for t in tbls if (not t['spatial_avg'] and not t['region'] \
            and t['temporal_avg'] == 'interval')]
        if not tbls:
            raise Exception('Need to refine table_id more carefully')
        tbls = min(tbls, key=lambda t: len(t['table_prefix']))
        return tbls['table_id']

    @staticmethod
    def _cmip6_grid_tiebreaker(str_list):
        # no suffix or qualifier, if possible
        grids = [cmip6.parse_grid_label(g) for g in str_list]
        grids = [g for g in grids if (
            not g['spatial_avg'] and not g['region']
        )]
        if not grids:
            raise Exception('Need to refine grid_label more carefully')
        grids = min(grids, key=itemgetter('grid_number'))
        return grids['grid_label']

    def _decide_allowed_components(self):
        tables = choose.minimum_cover(
            self.data_files,
            attrgetter('table_id'), 
            self._cmip6_table_tiebreaker
        )
        dkeys_for_each_pod = self.data_pods.inverse().values()
        grid_lbl = choose.all_same_if_possible(
            self.data_files,
            dkeys_for_each_pod,
            attrgetter('grid_label'), 
            self._cmip6_grid_tiebreaker
            )
        version_date = choose.require_all_same(
            self.data_files,
            attrgetter('version_date'),
            lambda dates: str(max(datelabel.Date(dt) for dt in dates))
            )
        choices = dict.fromkeys(self.data_files.keys())
        for data_key in choices:
            choices[data_key] = self.UndecidedKey(
                table_id=str(tables[data_key]), 
                grid_label=grid_lbl[data_key], 
                version_date=version_date[data_key]
            )
        return choices

class Gfdludacmip6DataManager(Gfdlcmip6abcDataManager):
    _cmip6_root = os.sep + os.path.join('archive','pcmdi','repo','CMIP6')

class Gfdldatacmip6DataManager(Gfdlcmip6abcDataManager):
    # Kris says /data_cmip6 used to stage pre-publication data, so shouldn't
    # be used as a data source unless explicitly requested by user
    _cmip6_root = os.sep + os.path.join('data_cmip6','CMIP6')


def gcp_wrapper(source_path, dest_dir, timeout=0, dry_run=False):
    modMgr = ModuleManager()
    modMgr.load('gcp')
    source_path = os.path.normpath(source_path)
    dest_dir = os.path.normpath(dest_dir)
    # gcp requires trailing slash, ln ignores it
    if os.path.isdir(source_path):
        source = ['-r', 'gfdl:' + source_path + os.sep]
        # gcp /A/B/ /C/D/ will result in /C/D/B, so need to specify parent dir
        dest = ['gfdl:' + os.path.dirname(dest_dir) + os.sep]
    else:
        source = ['gfdl:' + source_path]
        dest = ['gfdl:' + dest_dir + os.sep]
    util.run_command(
        ['gcp', '-sync', '-v', '-cd'] + source + dest,
        timeout=timeout, 
        dry_run=dry_run
    )

def make_placeholder_dir(dest_dir, timeout=0, dry_run=False):
    try:
        os.mkdir(dest_dir)
    except OSError:
        # use GCP for this because output dir might be on a read-only filesystem.
        # apparently trying to test this with os.access is less robust than 
        # just catching the error
        paths = util.PathManager()
        work_dir = paths.make_tempdir()
        work_dir = os.path.join(work_dir, os.path.basename(dest_dir))
        os.makedirs(work_dir)
        gcp_wrapper(work_dir, dest_dir, timeout=timeout, dry_run=dry_run)

def running_on_PPAN():
    """Return true if current host is in the PPAN cluster."""
    host = os.uname()[1].split('.')[0]
    return (re.match(r"(pp|an)\d{3}", host) is not None)

def is_on_tape_filesystem(path):
    # handle eg. /arch0 et al as well as /archive.
    return any(os.path.realpath(path).startswith(s) \
        for s in ['/arch', '/ptmp', '/work'])

def frepp_freq(date_freq):
    # logic as written would give errors for 1yr chunks (?)
    if date_freq is None:
        return date_freq
    assert isinstance(date_freq, datelabel.DateFrequency)
    if date_freq.unit == 'hr' or date_freq.quantity != 1:
        return date_freq.format()
    else:
        # weekly not used in frepp
        _frepp_dict = {
            'yr': 'annual',
            'season': 'seasonal',
            'mo': 'monthly',
            'day': 'daily',
            'hr': 'hourly'
        }
        return _frepp_dict[date_freq.unit]

frepp_translate = {
    'in_data_dir': 'root_dir', # /pp/ directory
    'descriptor': 'CASENAME',
    'out_dir': 'OUTPUT_DIR',
    'WORKDIR': 'WORKING_DIR',
    'yr1': 'FIRSTYR',
    'yr2': 'LASTYR'
}

def parse_frepp_stub(frepp_stub):
    """Converts the frepp arguments to a Python dictionary.

    See `https://wiki.gfdl.noaa.gov/index.php/FRE_User_Documentation#Automated_creation_of_diagnostic_figures`_.

    Returns: :obj:`dict` of frepp parameters.
    """
    # parse arguments and relabel keys
    d = {}
    regex = re.compile(r"""
        \s*set[ ]     # initial whitespace, then 'set' followed by 1 space
        (?P<key>\w+)  # key is simple token, no problem
        \s+=?\s*      # separator is any whitespace, with 0 or 1 "=" signs
        (?P<value>    # want to capture all characters to end of line, so:
            [^=#\s]   # first character = any non-separator, or '#' for comments
            .*        # capture everything between first and last chars
            [^\s]     # last char = non-whitespace.
            |[^=#\s]\b) # separate case for when value is a single character.
        \s*$          # remainder of line must be whitespace.
        """, re.VERBOSE)
    for line in frepp_stub.splitlines():
        print("line = '{}'".format(line))
        match = re.match(regex, line)
        if match:
            if match.group('key') in frepp_translate:
                key = frepp_translate[match.group('key')]
            else:
                key = match.group('key')
            d[key] = match.group('value')

    # cast from string
    for int_key in ['FIRSTYR', 'LASTYR', 'verbose']:
        if int_key in d:
            d[int_key] = int(d[int_key])
    for bool_key in ['make_variab_tar', 'test_mode']:
        if bool_key in d:
            d[bool_key] = bool(d[bool_key])

    d['frepp'] = (d != {})
    return d<|MERGE_RESOLUTION|>--- conflicted
+++ resolved
@@ -513,17 +513,6 @@
             time_var_name = 'time' # will probably give KeyError
         trim_count = 0
         for f in remote_files:
-<<<<<<< HEAD
-            trimmed_range = f.date_range.intersection(
-                self.date_range, 
-                precision=f.date_range.start.precision
-            )
-            if trimmed_range != f.date_range:
-                file_name = os.path.basename(f._remote_data)
-                print("\ttrimming '{}' of {} from {} to {}".format(
-                    time_var_name, file_name, f.date_range, trimmed_range
-                ))
-=======
             file_name = os.path.basename(f._remote_data)
             if not self.date_range.overlaps(f.date_range):
                 print(("\tWarning: {} has dates {} outside of requested "
@@ -536,9 +525,8 @@
                     self.date_range,
                     precision=f.date_range.precision
                 )
-                print "\ttrimming '{}' of {} from {} to {}".format(
-                    time_var_name, file_name, f.date_range, trimmed_range)
->>>>>>> 8a83172c
+                print("\ttrimming '{}' of {} from {} to {}".format(
+                    time_var_name, file_name, f.date_range, trimmed_range))
                 trim_count = trim_count + 1
                 self.nc_crop_time_axis(
                     time_var_name, trimmed_range, 
