--- conflicted
+++ resolved
@@ -368,21 +368,13 @@
         for data_key in self.data_keys:
             for f in self.data_files[data_key]:
                 paths.add(f._remote_data)
-<<<<<<< HEAD
-        print "start dmget of {} files".format(len(paths))
-        util.run_command(['dmget','-t','-v'] + list(paths),
-            timeout= len(paths) * self.file_transfer_timeout,
-            dry_run=self.dry_run
-        ) 
-        print "end dmget"
-=======
         if self.tape_filesystem:
             print "start dmget of {} files".format(len(paths))
             util.run_command(['dmget','-t','-v'] + list(paths),
-                timeout=(len(paths)/2)*self.file_transfer_timeout,
-                dry_run=self.dry_run)
+                timeout= len(paths) * self.file_transfer_timeout,
+                dry_run=self.dry_run
+            ) 
             print "end dmget"
->>>>>>> 05d0a230
 
     def local_data_is_current(self, dataset):
         """Test whether data is current based on filesystem modification dates.
@@ -546,15 +538,9 @@
         else:
             # copy everything at once
             gcp_wrapper(
-<<<<<<< HEAD
-                self.MODEL_WK_DIR, 
-                paths.OUTPUT_DIR,
-                timeout=self.file_transfer_timeout, dry_run=self.dry_run
-=======
                 self.MODEL_WK_DIR, self.MODEL_OUT_DIR, 
                 timeout=self.file_transfer_timeout,
                 dry_run=self.dry_run
->>>>>>> 05d0a230
             )
 
 
