from __future__ import print_function
import os
import sys
import re
import shutil
if os.name == 'posix' and sys.version_info[0] < 3:
    try:
        import subprocess32 as subprocess
    except ImportError:
        import subprocess
else:
    import subprocess
from collections import defaultdict, namedtuple
from itertools import chain
from operator import attrgetter, itemgetter
from abc import ABCMeta, abstractmethod, abstractproperty
import datelabel
import util
import util_mdtf
import conflict_resolution as choose
import cmip6
from data_manager import DataSet, DataManager, DataAccessError
from environment_manager import VirtualenvEnvironmentManager, CondaEnvironmentManager
from shared_diagnostic import Diagnostic, PodRequirementFailure
from netcdf_helper import NcoNetcdfHelper # only option currently implemented

class ModuleManager(util.Singleton):
    _current_module_versions = {
        'python':   'python/2.7.12',
        'ncl':      'ncarg/6.5.0',
        'r':        'R/3.4.4',
        'anaconda': 'anaconda2/5.1',
        'gcp':      'gcp/2.3',
        # install nco in conda environment, rather than using GFDL module
        # 'nco':      'nco/4.5.4', # 4.7.6 still broken on workstations
        'netcdf':   'netcdf/4.2'
    }

    def __init__(self):
        if 'MODULESHOME' not in os.environ:
            # could set from module --version
            raise OSError(("Unable to determine how modules are handled "
                "on this host."))
        if not os.environ.has_key('LOADEDMODULES'):
            os.environ['LOADEDMODULES'] = ''

        # capture the modules the user has already loaded once, when we start up,
        # so that we can restore back to this state in revert_state()
        self.user_modules = set(self._list())
        self.modules_i_loaded = set()

    def _module(self, *args):
        # based on $MODULESHOME/init/python.py
        if isinstance(args[0], list): # if we're passed explicit list, unpack it
            args = args[0]
        cmd = '{}/bin/modulecmd'.format(os.environ['MODULESHOME'])
        proc = subprocess.Popen([cmd, 'python'] + args, stdout=subprocess.PIPE)
        (output, error) = proc.communicate()
        if proc.returncode != 0:
            raise subprocess.CalledProcessError(
                returncode=proc.returncode, 
                cmd=' '.join([cmd, 'python'] + args), output=error)
        exec output

    def _parse_names(self, *module_names):
        return [m if ('/' in m) else self._current_module_versions[m] \
            for m in module_names]

    def load(self, *module_names):
        """Wrapper for module load.
        """
        mod_names = self._parse_names(*module_names)
        for mod_name in mod_names:
            if mod_name not in self.modules_i_loaded:
                self.modules_i_loaded.add(mod_name)
                self._module(['load', mod_name])

    def load_commands(self, *module_names):
        return ['module load {}'.format(m) \
            for m in self._parse_names(*module_names)]

    def unload(self, *module_names):
        """Wrapper for module unload.
        """
        mod_names = self._parse_names(*module_names)
        for mod_name in mod_names:
            if mod_name in self.modules_i_loaded:
                self.modules_i_loaded.discard(mod_name)
                self._module(['unload', mod_name])

    def unload_commands(self, *module_names):
        return ['module unload {}'.format(m) \
            for m in self._parse_names(*module_names)]

    def _list(self):
        """Wrapper for module list.
        """
        return os.environ['LOADEDMODULES'].split(':')
    
    def revert_state(self):
        mods_to_unload = self.modules_i_loaded.difference(self.user_modules)
        for mod in mods_to_unload:
            self._module(['unload', mod])
        # User's modules may have been unloaded if we loaded a different version
        for mod in self.user_modules:
            self._module(['load', mod])
        assert set(self._list()) == self.user_modules


class GfdlDiagnostic(Diagnostic):
    """Wrapper for Diagnostic that adds writing a placeholder directory to the
    output as a lockfile if we're running in frepp cooperative mode.
    """
    def __init__(self, pod_name, verbose=0):
        super(GfdlDiagnostic, self).__init__(pod_name, verbose)
        self._has_placeholder = False

    def setUp(self, verbose=0):
        config = util_mdtf.ConfigManager()
        try:
            super(GfdlDiagnostic, self).setUp(verbose)
            make_remote_dir(
                self.POD_OUT_DIR,
                timeout=config.config.get('file_transfer_timeout', 0),
                dry_run=config.config.get('dry_run', False)
            )
            self._has_placeholder = True
        except PodRequirementFailure:
            raise

    def tearDown(self, verbose=0):
        # only run teardown (including logging error on index.html) if POD ran
        if self._has_placeholder:
            super(GfdlDiagnostic, self).tearDown(verbose)

class GfdlvirtualenvEnvironmentManager(VirtualenvEnvironmentManager):
    # Use module files to switch execution environments, as defined on 
    # GFDL workstations and PP/AN cluster.

    def __init__(self, verbose=0):
        _ = ModuleManager()
        super(GfdlvirtualenvEnvironmentManager, self).__init__(verbose)

    # manual-coded logic like this is not scalable
    def set_pod_env(self, pod):
        langs = [s.lower() for s in pod.runtime_requirements.keys()]
        if pod.name == 'convective_transition_diag':
            pod.env = 'py_convective_transition_diag'
        elif pod.name == 'MJO_suite':
            pod.env = 'ncl_MJO_suite'
        elif ('r' in langs) or ('rscript' in langs):
            pod.env = 'r_default'
        elif 'ncl' in langs:
            pod.env = 'ncl'
        else:
            pod.env = 'py_default'

    # this is totally not scalable
    _module_lookup = {
        'ncl': ['ncl'],
        'r_default': ['r'],
        'py_default': ['python'],
        'py_convective_transition_diag': ['python', 'ncl'],
        'ncl_MJO_suite': ['python', 'ncl']
    }

    def create_environment(self, env_name):
        modMgr = ModuleManager()
        modMgr.load(self._module_lookup[env_name])
        super(GfdlvirtualenvEnvironmentManager, \
            self).create_environment(env_name)

    def activate_env_commands(self, env_name):
        modMgr = ModuleManager()
        mod_list = modMgr.load_commands(self._module_lookup[env_name])
        return ['source $MODULESHOME/init/bash'] \
            + mod_list \
            + super(GfdlvirtualenvEnvironmentManager, self).activate_env_commands(env_name)

    def deactivate_env_commands(self, env_name):
        modMgr = ModuleManager()
        mod_list = modMgr.unload_commands(self._module_lookup[env_name])
        return super(GfdlvirtualenvEnvironmentManager, \
            self).deactivate_env_commands(env_name) + mod_list

    def tearDown(self):
        super(GfdlvirtualenvEnvironmentManager, self).tearDown()
        modMgr = ModuleManager()
        modMgr.revert_state()

class GfdlcondaEnvironmentManager(CondaEnvironmentManager):
    # Use mdteam's anaconda2
    def _call_conda_create(self, env_name):
        raise Exception(("Trying to create conda env {} "
            "in read-only mdteam account.").format(env_name)
        )


def GfdlautoDataManager(case_dict, DateFreqMixin=None):
    """Wrapper for dispatching DataManager based on inputs.
    """
    test_root = case_dict.get('CASE_ROOT_DIR', None)
    if not test_root:
        return Gfdludacmip6DataManager(case_dict, DateFreqMixin)
    test_root = os.path.normpath(test_root)
    if 'pp' in os.path.basename(test_root):
        return GfdlppDataManager(case_dict, DateFreqMixin)
    else:
        print(("ERROR: Couldn't determine data fetch method from input."
            "Please set '--data_manager GFDL_pp', 'GFDL_UDA_CMP6', or "
            "'GFDL_data_cmip6', depending on the source you want."))
        exit()


class GfdlarchiveDataManager(DataManager):
    __metaclass__ = ABCMeta
    def __init__(self, case_dict, DateFreqMixin=None):
        # load required modules
        modMgr = ModuleManager()
        modMgr.load('gcp') # should refactor

        config = util_mdtf.ConfigManager()
        config.config.netcdf_helper = 'NcoNetcdfHelper' # HACK for now
        super(GfdlarchiveDataManager, self).__init__(case_dict, DateFreqMixin)

        assert ('CASE_ROOT_DIR' in case_dict)
        if not os.path.isdir(case_dict['CASE_ROOT_DIR']):
            raise DataAccessError(None, 
                "Can't access CASE_ROOT_DIR = '{}'".format(case_dict['CASE_ROOT_DIR']))
        self.root_dir = case_dict['CASE_ROOT_DIR']
        self.tape_filesystem = is_on_tape_filesystem(self.root_dir)

        self.frepp_mode = config.config.get('frepp', False)
        if self.frepp_mode:
            self.overwrite = True
            # flag to not overwrite config and .tar: want overwrite for frepp
            self.file_overwrite = True
            # if overwrite=False, WK_DIR & OUT_DIR will have been set to a 
            # unique name in parent's init. Set it back so it will be overwritten.
            d = config.paths.modelPaths(self, overwrite=True)
            self.MODEL_WK_DIR = d.MODEL_WK_DIR
            self.MODEL_OUT_DIR = d.MODEL_OUT_DIR

    DataKey = namedtuple('DataKey', ['name_in_model', 'date_freq'])  
    def dataset_key(self, dataset):
        return self.DataKey(
            name_in_model=dataset.name_in_model, 
            date_freq=str(dataset.date_freq)
        )

    @abstractmethod
    def undecided_key(self, dataset):
        pass

    @abstractmethod
    def parse_relative_path(self, subdir, filename):
        pass

    def _listdir(self, dir_):
        # print("\t\tDEBUG: listdir on ...{}".format(dir_[len(self.root_dir):]))
        return os.listdir(dir_)

    def _list_filtered_subdirs(self, dirs_in, subdir_filter=None):
        subdir_filter = util.coerce_to_iter(subdir_filter)
        found_dirs = []
        for dir_ in dirs_in:
            found_subdirs = {d for d \
                in self._listdir(os.path.join(self.root_dir, dir_)) \
                if not (d.startswith('.') or d.endswith('.nc'))
            }
            if subdir_filter:
                found_subdirs = found_subdirs.intersection(subdir_filter)
            if not found_subdirs:
                print("\tCouldn't find subdirs (in {}) at {}, skipping".format(
                    subdir_filter, os.path.join(self.root_dir, dir_)
                ))
                continue
            found_dirs.extend([
                os.path.join(dir_, subdir_) for subdir_ in found_subdirs \
                if os.path.isdir(os.path.join(self.root_dir, dir_, subdir_))
            ])
        return found_dirs

    @abstractmethod
    def subdirectory_filters(self):
        pass

    def _query_data(self):
        """XXX UPDATE DOCSTRING 
        Populate _remote_data attribute with list of candidate files.

        Specifically, if a <component> and <chunk_freq> subdirectory has all the
        requested data, return paths to all files we *would* need in that 
        subdirectory. The decision of which <component> and <chunk_freq> to use
        is made in :meth:`~gfdl.GfdlppDataManager.plan_data_fetching` 
        because it requires comparing the files found for *all* requested datasets.
        """
        self._component_map = defaultdict(list)

        # match files ending in .nc only if they aren't of the form .tile#.nc
        # (negative lookback) 
        regex_no_tiles = re.compile(r".*(?<!\.tile\d)\.nc$")

        pathlist = ['']
        for filter_ in self.subdirectory_filters():
            pathlist = self._list_filtered_subdirs(pathlist, filter_)
        for dir_ in pathlist:
            file_lookup = defaultdict(list)
            dir_contents = self._listdir(os.path.join(self.root_dir, dir_))
            dir_contents = list(filter(regex_no_tiles.search, dir_contents))
            files = []
            for f in dir_contents:
                try:
                    files.append(self.parse_relative_path(dir_, f))
                except ValueError as exc:
                    print('\tDEBUG:', exc)
                    #print('\t\tDEBUG: ', exc, '\n\t\t', os.path.join(self.root_dir, dir_), f)
                    continue
            for ds in files:
                data_key = self.dataset_key(ds)
                file_lookup[data_key].append(ds)
            for data_key in self.data_keys:
                if data_key not in file_lookup:
                    continue
                try:
                    # method throws ValueError if ranges aren't contiguous
                    files_date_range = datelabel.DateRange.from_contiguous_span(
                        *[f.date_range for f in file_lookup[data_key]]
                    )
                except ValueError:
                    # Date range of remote files doesn't contain analysis range or 
                    # is noncontiguous; should probably log an error
                    continue
                if not files_date_range.contains(self.date_range):
                    # should log warning
                    continue
                for ds in file_lookup[data_key]:
                    if ds.date_range in self.date_range:
                        d_key = self.dataset_key(ds)
                        assert data_key == d_key
                        u_key = self.undecided_key(ds)
                        self.data_files[data_key].update([u_key])
                        self._component_map[u_key, data_key].append(ds)

    def query_dataset(self, dataset):
        # all the work done by _query_data
        pass

    @abstractmethod
    def _decide_allowed_components(self):
        pass

    def plan_data_fetch_hook(self):
        """Filter files on model component and chunk frequency.
        """
        d_to_u_dict = self._decide_allowed_components()
        for data_key in self.data_keys:
            u_key = d_to_u_dict[data_key]
            print("Selected {} for {} @ {}".format(
                u_key, data_key.name_in_model, data_key.date_freq)
            )
            # check we didn't eliminate everything:
            assert self._component_map[u_key, data_key] 
            self.data_files[data_key] = self._component_map[u_key, data_key]

        paths = set()
        for data_key in self.data_keys:
            for f in self.data_files[data_key]:
                paths.add(f._remote_data)
        if self.tape_filesystem:
            print("start dmget of {} files".format(len(paths)))
            util.run_command(['dmget','-t','-v'] + list(paths),
                timeout= len(paths) * self.file_transfer_timeout,
                dry_run=self.dry_run
            ) 
            print("end dmget")

    def local_data_is_current(self, dataset):
        """Test whether data is current based on filesystem modification dates.

        TODO:
        - Throw an error if local copy has been modified after remote copy. 
        - Handle case where local data involves processing of remote data, like
            ncrcat'ing. Copy raw remote files to temp directory if we need to 
            process?
        - gcp --sync does this already.
        """
        return False
        # return os.path.getmtime(dataset._local_data) \
        #     >= os.path.getmtime(dataset._remote_data)

    def remote_data_list(self):
        """Process list of requested data to make data fetching efficient.
        """
        return sorted(self.data_keys.keys())

    def _fetch_exception_handler(self, exc):
        print(exc)
        # iterating over the keys themselves, so that will be what's passed 
        # in the exception
        for pod in self.data_pods[exc.dataset]:
            print("\tSkipping pod {} due to data fetch error.".format(pod.name))
            pod.skipped = exc

    def fetch_dataset(self, d_key, method='auto'):
        """Copy files to temporary directory and combine chunks.
        """
        # pylint: disable=maybe-no-member
        (cp_command, smartsite) = self._determine_fetch_method(method)
        dest_path = self.local_path(d_key)
        dest_dir = os.path.dirname(dest_path)
        # ncrcat will error instead of creating destination directories
        if not os.path.exists(dest_dir):
            os.makedirs(dest_dir)
        # GCP can't copy to home dir, so always copy to temp
        tmpdirs = util_mdtf.TempDirManager()
        work_dir = tmpdirs.make_tempdir(hash_obj = d_key)
        remote_files = sorted( # cast from set to list so we can go in chrono order
            list(self.data_files[d_key]), key=lambda ds: ds.date_range.start
            ) 

        # copy remote files
        # TODO: Do something intelligent with logging, caught OSErrors
        for f in remote_files:
            print("\tcopying ...{} to {}".format(
                f._remote_data[len(self.root_dir):], work_dir
            ))
            util.run_command(cp_command + [
                smartsite + f._remote_data, 
                # gcp requires trailing slash, ln ignores it
                smartsite + work_dir + os.sep
            ], 
                timeout=self.file_transfer_timeout, 
                dry_run=self.dry_run
            )

        # ----------------------------------------
        # Processing of copied files: TODO: refactor individual steps into 
        # separate functions 

        # set axis names from header info
        # only look at first file; if other chunks for same var differ, NCO will
        # raise error when we try to concat them
        file_name = os.path.basename(remote_files[0]._remote_data)
        var_name = remote_files[0].name_in_model
        file_axes = self.nc_get_axes_attributes(
            var_name,
            in_file=file_name, cwd=work_dir, dry_run=self.dry_run
        )
        for fax, fax_attrs in file_axes.iteritems():
            # update DataSets with axis info - need to loop since multiple PODs
            # may reference this file (warning will be repeated; TODO fix that)
            error_flag = 0
            for var in self.data_keys[d_key]: 
                if fax in var.axes:
                    # file's axis in list of case's axis names; check their
                    # axis attributes match if they're both defined
                    if 'axis' in fax_attrs and 'axis' in var.axes[fax] \
                        and fax_attrs['axis'].lower() != var.axes[fax]['axis'].lower() \
                        and error_flag != 1:
                        print(("\tWarning: unexpected axis attribute for {0} in "
                            "{1} (found {2}, {3} convention is {4})").format(
                                fax, file_name, fax_attrs['axis'], 
                                self.convention, var.axes[fax]['axis']
                        ))
                        error_flag = 1
                    var.axes[fax]['MDTF_set_from_axis'] = False
                else: 
                    # file has different axis name, try to match by attribute
                    for vax, vax_attrs in var.axes.iteritems():
                        if 'axis' not in fax_attrs or 'axis' not in vax_attrs:
                            continue
                        elif vax_attrs['axis'].lower() == fax_attrs['axis'].lower():
                            # matched axis attributes: log warning & reassign
                            if error_flag != 2:
                                print(("\tWarning: unexpected {0} axis name in {1} "
                                    "(found {2}, {3} convention is {4})").format(
                                        fax_attrs['axis'], file_name, fax, 
                                        self.convention, vax
                                ))
                                error_flag = 2
                            # only update so we don't overwrite the envvar name
                            var.axes[fax] = vax_attrs.copy()
                            var.axes[fax].update(fax_attrs)
                            var.axes[fax]['MDTF_set_from_axis'] = True
                            del var.axes[vax]
                            break
                    else:
                        # get here if we didn't hit 'break' above -- give up
                        if error_flag != 3:
                            print(("\tWarning: unable to assign {0} axis "
                                "in {1}.").format(fax, file_name))
                            error_flag = 3

        # crop time axis to requested range
        # do this *before* combining chunks to reduce disk activity
        for vax, vax_attrs in var.axes.iteritems():
            if 'axis' not in vax_attrs or vax_attrs['axis'].lower() != 't':
                continue
            else:
                time_var_name = vax
                break
        else:
            print("\tCan't determine time axis for {}.".format(file_name))
            time_var_name = 'time' # will probably give KeyError
        trim_count = 0
        for f in remote_files:
            file_name = os.path.basename(f._remote_data)
            if not self.date_range.overlaps(f.date_range):
                print(("\tWarning: {} has dates {} outside of requested "
                    "range {}.").format(file_name, f.date_range, self.date_range))
                continue
            if not self.date_range.contains(f.date_range):
                # file overlaps analysis range but is not strictly contained
                # in it means we need to trim either start or end or both
                trimmed_range = f.date_range.intersection(
                    self.date_range,
                    precision=f.date_range.precision
                )
                print("\ttrimming '{}' of {} from {} to {}".format(
                    time_var_name, file_name, f.date_range, trimmed_range))
                trim_count = trim_count + 1
                self.nc_crop_time_axis(
                    time_var_name, trimmed_range, 
                    in_file=file_name, cwd=work_dir, dry_run=self.dry_run
                )
        if trim_count > 2:
            print("trimmed {} files!".format(trim_count))
            raise AssertionError()

        # cat chunks to destination, if more than one
        if len(remote_files) > 1:
            # not running in shell, so can't use glob expansion.
            print("\tcatting {} chunks to {}".format(
                d_key.name_in_model, dest_path
            ))
            chunks = [os.path.basename(f._remote_data) for f in remote_files]
            self.nc_cat_chunks(chunks, dest_path, 
                cwd=work_dir, dry_run=self.dry_run
            )
        else:
            f = util.coerce_from_iter(remote_files)
            file_name = os.path.basename(f._remote_data)
            print("\tsymlinking {} to {}".format(d_key.name_in_model, dest_path))
            util.run_command(['ln', '-fs', \
                os.path.join(work_dir, file_name), dest_path],
                dry_run=self.dry_run
            ) 
        # temp files cleaned up by data_manager.tearDown

    def _determine_fetch_method(self, method='auto'):
        _methods = {
            'gcp': {'command': ['gcp', '--sync', '-v', '-cd'], 'site':'gfdl:'},
            'cp':  {'command': ['cp'], 'site':''},
            'ln':  {'command': ['ln', '-fs'], 'site':''}
        }
        if method not in _methods:
            if self.tape_filesystem:
                method = 'gcp' # use GCP for DMF filesystems
            else:
                method = 'ln' # symlink for local files
        return (_methods[method]['command'], _methods[method]['site'])

    def process_fetched_data_hook(self):
        pass

    def _make_html(self, cleanup=False):
        # never cleanup html if we're in frepp_mode, since framework may run 
        # later when another component finishes. Instead just append current
        # progress to TEMP_HTML.
        prev_html = os.path.join(self.MODEL_OUT_DIR, 'index.html')
        if self.frepp_mode and os.path.exists(prev_html):
            print("\tDEBUG: Appending previous index.html at {}".format(prev_html))
            with open(prev_html, 'r') as f1:
                contents = f1.read()
            contents = contents.split('<!--CUT-->')
            assert len(contents) == 3
            contents = contents[1]

            if os.path.exists(self.TEMP_HTML):
                mode = 'a'
            else:
                print("\tWARNING: No file at {}.".format(self.TEMP_HTML))
                mode = 'w'
            with open(self.TEMP_HTML, mode) as f2:
                f2.write(contents)
        super(GfdlarchiveDataManager, self)._make_html(
            cleanup=(not self.frepp_mode)
        )

    def _make_tar_file(self, tar_dest_dir):
        # make locally in WORKING_DIR and gcp to destination,
        # since OUTPUT_DIR might be mounted read-only
        config = util_mdtf.ConfigManager()
        out_file = super(GfdlarchiveDataManager, self)._make_tar_file(
            config.paths.WORKING_DIR
        )
        gcp_wrapper(
            out_file, tar_dest_dir,
            timeout=self.file_transfer_timeout, dry_run=self.dry_run
        )
        _, file_ = os.path.split(out_file)
        return os.path.join(tar_dest_dir, file_)

    def _copy_to_output(self):
        # use gcp, since OUTPUT_DIR might be mounted read-only
        if self.MODEL_WK_DIR == self.MODEL_OUT_DIR:
            return # no copying needed
        if self.frepp_mode:
            # only copy PODs that ran, whether they succeeded or not
            for pod in self.pods:
                if pod._has_placeholder:
                    gcp_wrapper(
                        pod.POD_WK_DIR, 
                        pod.POD_OUT_DIR,
                        timeout=self.file_transfer_timeout, dry_run=self.dry_run
                    )
            # copy all case-level files
            print("\tDEBUG: files in {}".format(self.MODEL_WK_DIR))
            for f in os.listdir(self.MODEL_WK_DIR):
                print("\t\tDEBUG: found {}".format(f))
                if os.path.isfile(os.path.join(self.MODEL_WK_DIR, f)):
                    print("\t\tDEBUG: found {}".format(f))
                    gcp_wrapper(
                        os.path.join(self.MODEL_WK_DIR, f), 
                        self.MODEL_OUT_DIR,
                        timeout=self.file_transfer_timeout, dry_run=self.dry_run
                    )
        else:
            # copy everything at once
            if os.path.exists(self.MODEL_OUT_DIR):
                if self.overwrite:
                    try:
                        print('Error: {} exists, attempting to remove.'.format(
                            self.MODEL_OUT_DIR))
                        shutil.rmtree(self.MODEL_OUT_DIR)
                    except OSError:
                        # gcp will not overwrite dirs, so forced to save under
                        # a different name despite overwrite=True
                        print(("Error: couldn't remove {} (probably mounted read"
                            "-only); will rename new directory.").format(
                            self.MODEL_OUT_DIR))
                else:
                    print("Error: {} exists; will rename new directory.".format(
                        self.MODEL_OUT_DIR))
            try:
                if os.path.exists(self.MODEL_OUT_DIR):
                    # check again, since rmtree() might have succeeded
                    self.MODEL_OUT_DIR, version = \
                        util_mdtf.bump_version(self.MODEL_OUT_DIR)
                    new_wkdir, _ = \
                        util_mdtf.bump_version(self.MODEL_WK_DIR, new_v=version)
                    print("\tDEBUG: move {} to {}".format(self.MODEL_WK_DIR, new_wkdir))
                    shutil.move(self.MODEL_WK_DIR, new_wkdir)
                    self.MODEL_WK_DIR = new_wkdir
                gcp_wrapper(
                    self.MODEL_WK_DIR, self.MODEL_OUT_DIR, 
                    timeout=self.file_transfer_timeout,
                    dry_run=self.dry_run
                )
            except Exception:
                raise # only delete MODEL_WK_DIR if copied successfully
            shutil.rmtree(self.MODEL_WK_DIR)


class GfdlppDataManager(GfdlarchiveDataManager):
    def __init__(self, case_dict, DateFreqMixin=None):
        # assign explicitly else linter complains
        self.component = None
        self.data_freq = None
        self.chunk_freq = None
        super(GfdlppDataManager, self).__init__(case_dict, DateFreqMixin)

    UndecidedKey = namedtuple('ComponentKey', ['component', 'chunk_freq'])
    def undecided_key(self, dataset):
        return self.UndecidedKey(
            component=dataset.component, 
            chunk_freq=str(dataset.chunk_freq)
        )

    def parse_relative_path(self, subdir, filename):
        rel_path = os.path.join(subdir, filename)
        match = re.match(r"""
            /?                      # maybe initial separator
            (?P<component>\w+)/     # component name
            ts/                     # timeseries; TODO: handle time averages (not needed now)
            (?P<date_freq>\w+)/     # ts freq
            (?P<chunk_freq>\w+)/    # data chunk length   
            (?P<component2>\w+)\.        # component name (again)
            (?P<start_date>\d+)-(?P<end_date>\d+)\.   # file's date range
            (?P<name_in_model>\w+)\.       # field name
            nc                      # netCDF file extension
        """, rel_path, re.VERBOSE)
        if match:
            #if match.group('component') != match.group('component2'):
            #    raise ValueError("Can't parse {}.".format(rel_path))
            ds = DataSet(**(match.groupdict()))
            del ds.component2
            ds._remote_data = os.path.join(self.root_dir, rel_path)
            ds.date_range = datelabel.DateRange(ds.start_date, ds.end_date)
            ds.date_freq = self.DateFreq(ds.date_freq)
            ds.chunk_freq = self.DateFreq(ds.chunk_freq)
            return ds
        else:
            raise ValueError("Can't parse {}, skipping.".format(rel_path))

    def subdirectory_filters(self):
        return [self.component, 'ts', frepp_freq(self.data_freq), 
                frepp_freq(self.chunk_freq)]
                
    @staticmethod
    def _heuristic_component_tiebreaker(str_list):
        """Determine experiment component(s) from heuristics.

        1. If we're passed multiple components, select those containing 'cmip'.

        2. If that selects multiple components, break the tie by selecting the 
            component with the fewest words (separated by '_'), or, failing that, 
            the shortest overall name.

        Args:
            str_list (:py:obj:`list` of :py:obj:`str`:): list of component names.

        Returns: :py:obj:`str`: name of component that breaks the tie.
        """
        def _heuristic_tiebreaker_sub(strs):
            min_len = min(len(s.split('_')) for s in strs)
            strs2 = [s for s in strs if (len(s.split('_')) == min_len)]
            if len(strs2) == 1:
                return strs2[0]
            else:
                return min(strs2, key=len)

        cmip_list = [s for s in str_list if ('cmip' in s.lower())]
        if cmip_list:
            return _heuristic_tiebreaker_sub(cmip_list)
        else:
            return _heuristic_tiebreaker_sub(str_list)

    def _decide_allowed_components(self):
        choices = dict.fromkeys(self.data_files.keys())
        cmpt_choices = choose.minimum_cover(
            self.data_files,
            attrgetter('component'),
            self._heuristic_component_tiebreaker
        )
        for data_key, cmpt in cmpt_choices.iteritems():
            # take shortest chunk frequency (revisit?)
            chunk_freq = min(u_key.chunk_freq \
                for u_key in self.data_files[data_key] \
                if u_key.component == cmpt)
            choices[data_key] = self.UndecidedKey(component=cmpt, chunk_freq=str(chunk_freq))
        return choices

class Gfdlcmip6abcDataManager(GfdlarchiveDataManager):
    __metaclass__ = ABCMeta    
    def __init__(self, case_dict, DateFreqMixin=None):
        # set root_dir
        # from experiment and model, determine institution and mip
        # set realization code = 'r1i1p1f1' unless specified
        cmip = cmip6.CMIP6_CVs()
        if 'activity_id' not in case_dict:
            if 'experiment_id' in case_dict:
                key = case_dict['experiment_id']
            elif 'experiment' in case_dict:
                key = case_dict['experiment']
            else:
                raise Exception("Can't determine experiment.")
        self.experiment_id = key
        self.activity_id = cmip.lookup(key, 'experiment_id', 'activity_id')
        if 'institution_id' not in case_dict:
            if 'source_id' in case_dict:
                key = case_dict['source_id']
            elif 'model' in case_dict:
                key = case_dict['model']
            else:
                raise Exception("Can't determine model/source.")
        self.source_id = key
        self.institution_id = cmip.lookup(key, 'source_id', 'institution_id')
        if 'member_id' not in case_dict:
            self.member_id = 'r1i1p1f1'
        case_dict['CASE_ROOT_DIR'] = os.path.join(
            self._cmip6_root, self.activity_id, self.institution_id, 
            self.source_id, self.experiment_id, self.member_id)
        # assign explicitly else linter complains
        self.data_freq = None
        self.table_id = None
        self.grid_label = None
        self.version_date = None
        super(Gfdlcmip6abcDataManager, self).__init__(
            case_dict, DateFreqMixin=cmip6.CMIP6DateFrequency
        )
        if 'data_freq' in self.__dict__:
            self.table_id = cmip.table_id_from_freq(self.data_freq)

    @abstractmethod # note: only using this as a property
    def _cmip6_root(self):
        pass

    # also need to determine table?
    UndecidedKey = namedtuple('UndecidedKey', 
        ['table_id', 'grid_label', 'version_date'])
    def undecided_key(self, dataset):
        return self.UndecidedKey(
            table_id=str(dataset.table_id),
            grid_label=dataset.grid_label, 
            version_date=str(dataset.version_date)
        )

    def parse_relative_path(self, subdir, filename):
        d = cmip6.parse_DRS_path(
            os.path.join(self.root_dir, subdir)[len(self._cmip6_root):],
            filename
        )
        d['name_in_model'] = d['variable_id']
        ds = DataSet(**d)
        ds._remote_data = os.path.join(self.root_dir, subdir, filename)
        return ds

    def subdirectory_filters(self):
        return [self.table_id, None, # variable_id
            self.grid_label, self.version_date]

    @staticmethod
    def _cmip6_table_tiebreaker(str_list):
        # no suffix or qualifier, if possible
        tbls = [cmip6.parse_mip_table_id(t) for t in str_list]
        tbls = [t for t in tbls if (not t['spatial_avg'] and not t['region'] \
            and t['temporal_avg'] == 'interval')]
        if not tbls:
            raise Exception('Need to refine table_id more carefully')
        tbls = min(tbls, key=lambda t: len(t['table_prefix']))
        return tbls['table_id']

    @staticmethod
    def _cmip6_grid_tiebreaker(str_list):
        # no suffix or qualifier, if possible
        grids = [cmip6.parse_grid_label(g) for g in str_list]
        grids = [g for g in grids if (
            not g['spatial_avg'] and not g['region']
        )]
        if not grids:
            raise Exception('Need to refine grid_label more carefully')
        grids = min(grids, key=itemgetter('grid_number'))
        return grids['grid_label']

    def _decide_allowed_components(self):
        tables = choose.minimum_cover(
            self.data_files,
            attrgetter('table_id'), 
            self._cmip6_table_tiebreaker
        )
        dkeys_for_each_pod = self.data_pods.inverse().values()
        grid_lbl = choose.all_same_if_possible(
            self.data_files,
            dkeys_for_each_pod,
            attrgetter('grid_label'), 
            self._cmip6_grid_tiebreaker
            )
        version_date = choose.require_all_same(
            self.data_files,
            attrgetter('version_date'),
            lambda dates: str(max(datelabel.Date(dt) for dt in dates))
            )
        choices = dict.fromkeys(self.data_files.keys())
        for data_key in choices:
            choices[data_key] = self.UndecidedKey(
                table_id=str(tables[data_key]), 
                grid_label=grid_lbl[data_key], 
                version_date=version_date[data_key]
            )
        return choices

class Gfdludacmip6DataManager(Gfdlcmip6abcDataManager):
    _cmip6_root = os.sep + os.path.join('archive','pcmdi','repo','CMIP6')

class Gfdldatacmip6DataManager(Gfdlcmip6abcDataManager):
    # Kris says /data_cmip6 used to stage pre-publication data, so shouldn't
    # be used as a data source unless explicitly requested by user
    _cmip6_root = os.sep + os.path.join('data_cmip6','CMIP6')


def gcp_wrapper(source_path, dest_dir, timeout=0, dry_run=False):
    modMgr = ModuleManager()
    modMgr.load('gcp')
    source_path = os.path.normpath(source_path)
    dest_dir = os.path.normpath(dest_dir)
    # gcp requires trailing slash, ln ignores it
    if os.path.isdir(source_path):
        source = ['-r', 'gfdl:' + source_path + os.sep]
        # gcp /A/B/ /C/D/ will result in /C/D/B, so need to specify parent dir
        dest = ['gfdl:' + os.path.dirname(dest_dir) + os.sep]
    else:
        source = ['gfdl:' + source_path]
        dest = ['gfdl:' + dest_dir + os.sep]
    print('\tDEBUG: GCP {} -> {}'.format(source[-1], dest[-1]))
    util.run_command(
        ['gcp', '--sync', '-v', '-cd'] + source + dest,
        timeout=timeout, 
        dry_run=dry_run
    )

<<<<<<< HEAD
def make_remote_dir(dest_dir, timeout=0, dry_run=False):
=======
def make_remote_dir(dest_dir, timeout=None, dry_run=None):
>>>>>>> b1489c2c
    try:
        os.makedirs(dest_dir)
    except OSError:
        # use GCP for this because output dir might be on a read-only filesystem.
        # apparently trying to test this with os.access is less robust than 
        # just catching the error
        config = util_mdtf.ConfigManager()
        tmpdirs = util_mdtf.TempDirManager()
        work_dir = tmpdirs.make_tempdir()
        if timeout is None:
            timeout = config.config.get('file_transfer_timeout', 0)
        if dry_run is None:
            dry_run = config.config.get('dry_run', False)
        work_dir = os.path.join(work_dir, os.path.basename(dest_dir))
        os.makedirs(work_dir)
        gcp_wrapper(work_dir, dest_dir, timeout=timeout, dry_run=dry_run)

def running_on_PPAN():
    """Return true if current host is in the PPAN cluster."""
    host = os.uname()[1].split('.')[0]
    return (re.match(r"(pp|an)\d{3}", host) is not None)

def is_on_tape_filesystem(path):
    # handle eg. /arch0 et al as well as /archive.
    return any(os.path.realpath(path).startswith(s) \
        for s in ['/arch', '/ptmp', '/work'])

def frepp_freq(date_freq):
    # logic as written would give errors for 1yr chunks (?)
    if date_freq is None:
        return date_freq
    assert isinstance(date_freq, datelabel.DateFrequency)
    if date_freq.unit == 'hr' or date_freq.quantity != 1:
        return date_freq.format()
    else:
        # weekly not used in frepp
        _frepp_dict = {
            'yr': 'annual',
            'season': 'seasonal',
            'mo': 'monthly',
            'day': 'daily',
            'hr': 'hourly'
        }
        return _frepp_dict[date_freq.unit]

frepp_translate = {
    'in_data_dir': 'root_dir', # /pp/ directory
    'descriptor': 'CASENAME',
    'out_dir': 'OUTPUT_DIR',
    'WORKDIR': 'WORKING_DIR',
    'yr1': 'FIRSTYR',
    'yr2': 'LASTYR'
}

def parse_frepp_stub(frepp_stub):
    """Converts the frepp arguments to a Python dictionary.

    See `https://wiki.gfdl.noaa.gov/index.php/FRE_User_Documentation#Automated_creation_of_diagnostic_figures`_.

    Returns: :py:obj:`dict` of frepp parameters.
    """
    # parse arguments and relabel keys
    d = {}
    regex = re.compile(r"""
        \s*set[ ]     # initial whitespace, then 'set' followed by 1 space
        (?P<key>\w+)  # key is simple token, no problem
        \s+=?\s*      # separator is any whitespace, with 0 or 1 "=" signs
        (?P<value>    # want to capture all characters to end of line, so:
            [^=#\s]   # first character = any non-separator, or '#' for comments
            .*        # capture everything between first and last chars
            [^\s]     # last char = non-whitespace.
            |[^=#\s]\b) # separate case for when value is a single character.
        \s*$          # remainder of line must be whitespace.
        """, re.VERBOSE)
    for line in frepp_stub.splitlines():
        print("line = '{}'".format(line))
        match = re.match(regex, line)
        if match:
            if match.group('key') in frepp_translate:
                key = frepp_translate[match.group('key')]
            else:
                key = match.group('key')
            d[key] = match.group('value')

    # cast from string
    for int_key in ['FIRSTYR', 'LASTYR', 'verbose']:
        if int_key in d:
            d[int_key] = int(d[int_key])
    for bool_key in ['make_variab_tar', 'test_mode']:
        if bool_key in d:
            d[bool_key] = bool(d[bool_key])

    d['frepp'] = (d != {})
    return d<|MERGE_RESOLUTION|>--- conflicted
+++ resolved
@@ -900,11 +900,7 @@
         dry_run=dry_run
     )
 
-<<<<<<< HEAD
-def make_remote_dir(dest_dir, timeout=0, dry_run=False):
-=======
 def make_remote_dir(dest_dir, timeout=None, dry_run=None):
->>>>>>> b1489c2c
     try:
         os.makedirs(dest_dir)
     except OSError:
