--- conflicted
+++ resolved
@@ -646,16 +646,13 @@
         t = q.popleft()
         if t.__name__ == name:
             return t
-<<<<<<< HEAD
-        try:  # keep looking
-            q.extend(t.__subclasses__())
-        except TypeError:
-            # type.__subclasses__ needs an argument, for whatever reason.
-            if t is type:
-                continue
-            else:
-                raise
-    raise ValueError('No such type: %r' % name)
+        else:
+            try:  # keep looking
+                q.extend(t.__subclasses__())
+            except TypeError:
+                pass
+        if not type(t):
+            raise ValueError('No such type: %r' % name)
 
 
 def canonical_arg_name(str_):
@@ -740,19 +737,3 @@
     def get_all_matching_values(self, queries: list):
         """Return a tuple of all matching values corresponding to each entry in a list of queries"""
         return (match for query in queries for match in self.get_matching_value(query))
-
-
-
-
-
-
-
-=======
-        else:
-            try:  # keep looking
-                q.extend(t.__subclasses__())
-            except TypeError:
-                pass
-        if not type(t):
-            raise ValueError('No such type: %r' % name)
->>>>>>> d5eb6f51
